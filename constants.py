--- conflicted
+++ resolved
@@ -1,24 +1,12 @@
-<<<<<<< HEAD
-<<<<<<< Updated upstream
-<<<<<<< Updated upstream
+
 # labbuild/constants.py
 """
 Central location for constants used across the application.
 This is a clean, reorganized version to prevent import errors.
 """
 
-# --- Imports (Combined from both files) ---
-=======
->>>>>>> 82c1b700
-from enum import Enum
-from collections import namedtuple
-from openpyxl.styles import PatternFill, Border, Side, Alignment
-import logging
 
-=======
->>>>>>> Stashed changes
-=======
->>>>>>> Stashed changes
+
 # ==============================================================================
 # DATABASE AND CORE CONSTANTS
 # ==============================================================================
