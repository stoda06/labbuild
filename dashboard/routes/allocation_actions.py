# dashboard/routes/allocation_actions.py

import logging
import json
import threading
from dashboard.utils import get_next_monday_date_str

from flask import Response
from datetime import datetime

from dashboard.trainer_report_generator import fetch_trainer_pod_data, create_trainer_report_in_memory
from ..upcoming_report_generator import get_upcoming_report_data, generate_excel_in_memory as generate_upcoming_report
from ..report_generator import get_full_report_data, generate_excel_in_memory
from flask import (
    Blueprint, request, redirect, url_for, flash, jsonify, Response
)
from pymongo.errors import PyMongoError
from collections import defaultdict
from typing import List, Dict, Any, Optional
from datetime import datetime
from ..extensions import alloc_collection, db
from ..utils import update_power_state_in_db, get_next_monday_date_str
from ..tasks import run_labbuild_task
from ..trainer_report_generator import fetch_trainer_pod_data, create_trainer_report_in_memory
from ..report_generator import get_full_report_data, generate_excel_in_memory
from db_utils import delete_from_database

bp = Blueprint('allocation_actions', __name__, url_prefix='/allocations')
logger = logging.getLogger('dashboard.routes.allocation_actions')

def _dispatch_bulk_labbuild_tasks(
        tasks_to_run: List[Dict[str, Any]], # Each dict: {'args': list, 'description': str, 'db_update_info': tuple (optional)}
        action_name: str,
        operation_if_power_toggle: Optional[str] = None):
    """
    Helper to run a list of labbuild tasks sequentially in a background thread.
    Optionally updates power state in DB after each power toggle task.
    """
    if not tasks_to_run:
        logger.info(f"No tasks to dispatch for bulk {action_name}.")
        return

    def worker():
        total_tasks = len(tasks_to_run)
        logger.info(f"Starting bulk {action_name} worker for {total_tasks} tasks.")
        success_count = 0
        fail_count = 0

        for i, task_info in enumerate(tasks_to_run):
            args = task_info['args']
            description = task_info['description']
            db_update_info = task_info.get('db_update_info') # For power toggle

            logger.info(f"Executing task {i+1}/{total_tasks} for bulk {action_name}: {description} - CMD: {' '.join(args)}")
            try:
                # run_labbuild_task itself handles subprocess.run and logging
                # We assume it's synchronous for this sequential helper,
                # or we'd need a more complex Future-based approach here too.
                # For now, assuming run_labbuild_task blocks until completion.
                run_labbuild_task(args) # This runs the labbuild.py script
                
                # If it's a power toggle and task appeared successful (no exception from run_labbuild_task),
                # update the DB. A more robust way would be for run_labbuild_task to return success/failure.
                if action_name == "power_toggle" and db_update_info and operation_if_power_toggle:
                    tag, course, host, item_num, item_type, class_num_ctx = db_update_info
                    new_power_state_bool = (operation_if_power_toggle == 'start')
                    update_power_state_in_db(tag, course, host, item_num, item_type, new_power_state_bool, class_num_ctx)
                
                success_count += 1
            except Exception as e:
                logger.error(f"Error in bulk {action_name} task {description}: {e}", exc_info=True)
                fail_count += 1
            # Add a small delay between tasks if desired, e.g., time.sleep(1)
        
        logger.info(f"Bulk {action_name} worker finished. Success: {success_count}, Failed: {fail_count}.")
        # Flash messages from a background thread is tricky.
        # Usually, you'd use SSE or another mechanism to update UI.
        # For now, main route will flash a general submission message.

    thread = threading.Thread(target=worker, daemon=True)
    thread.start()
    flash(f"Submitted {len(tasks_to_run)} tasks for bulk {action_name}. Check logs for progress.", "info")

def _find_all_matching_rules(rules: list, vendor: str, code: str, type_str: str) -> list[dict]:
    """
    Finds all build rules matching the course criteria.
    Assumes input 'rules' list is already sorted by priority (ascending).
    """
    matching_rules_list = []
    # Normalize inputs for case-insensitive matching
    cc_lower = code.lower() if code else ""
    ct_lower = type_str.lower() if type_str else ""
    v_lower = vendor.lower() if vendor else ""

    for rule in rules: 
        conditions = rule.get("conditions", {})
        
        match = True # Assume match until a condition fails

        # 1. Vendor check (must match if specified in rule)
        rule_vendor_cond = conditions.get("vendor")
        if rule_vendor_cond and rule_vendor_cond.lower() != v_lower:
            match = False
        
        # 2. Course Code Contains check (only if match is still true)
        if match and "course_code_contains" in conditions:
            terms = conditions["course_code_contains"]
            terms = [terms] if not isinstance(terms, list) else terms # Ensure list
            if not any(str(t).lower() in cc_lower for t in terms):
                match = False
        
        # 3. Course Code NOT Contains check (only if match is still true)
        if match and "course_code_not_contains" in conditions:
            terms = conditions["course_code_not_contains"]
            terms = [terms] if not isinstance(terms, list) else terms # Ensure list
            if any(str(t).lower() in cc_lower for t in terms):
                match = False

        # 4. Course Type Contains check (only if match is still true)
        if match and "course_type_contains" in conditions:
            terms = conditions["course_type_contains"]
            terms = [terms] if not isinstance(terms, list) else terms # Ensure list
            if not any(str(t).lower() in ct_lower for t in terms):
                match = False
        
        if match: # If all specific conditions passed (or no specific conditions to fail), add the rule
            matching_rules_list.append(rule)
            
    return matching_rules_list

def _get_memory_for_course_local(course_name: str, local_course_configs_map: Dict[str, Any]) -> float:
    if not course_name: return 0.0
    config = local_course_configs_map.get(course_name)
    if config:
        mem_gb_str = config.get('memory_gb_per_pod', config.get('memory', '0'))
        try:
            mem_gb = float(str(mem_gb_str).strip() or '0')
            return mem_gb if mem_gb > 0 else 0.0
        except (ValueError, TypeError):
            logger.warning(f"Could not parse memory '{mem_gb_str}' for course '{course_name}'.")
            return 0.0
    return 0.0

def _format_date_for_review(raw_date_str: Optional[str], context: str) -> str:
    # ... (Implementation from previous responses) ...
    if not raw_date_str or raw_date_str == "N/A": return "N/A"
    try: datetime.strptime(raw_date_str, "%Y-%m-%d"); return raw_date_str
    except ValueError:
        for fmt in ("%d/%m/%Y", "%m/%d/%Y", "%d-%m-%Y", "%m-%d-%Y"):
            try: return datetime.datetime.strptime(raw_date_str, fmt).strftime("%Y-%m-%d")
            except ValueError: continue
        logger.warning(f"Could not parse date '{raw_date_str}' for {context}, keeping original.")
        return raw_date_str

@bp.route('/toggle-power', methods=['POST'])
def toggle_power():
    """Handles power toggle actions from the allocations page."""
    # Logic moved from original app.py
    scope = request.form.get('scope'); tag = request.form.get('tag')
    item_type = request.form.get('item_type'); item_number_str = request.form.get('item_number')
    host = request.form.get('host'); vendor = request.form.get('vendor'); course = request.form.get('course')
    item_class_number_str = request.form.get('item_class_number')

    if not scope or not tag: flash("Missing scope or tag for power toggle.", "danger"); return redirect(url_for('main.view_allocations', **request.args))
    logger.info(f"Power toggle request: Scope='{scope}', Tag='{tag}'")
    tasks_to_run = [] # List of tuples: (args_list, description, db_update_info)

    try:
        if db is None or alloc_collection is None: raise ConnectionError("Database unavailable.")
        if scope == 'tag':
            tag_doc = alloc_collection.find_one({"tag": tag});
            if not tag_doc: raise ValueError(f"Tag '{tag}' not found.")
            courses_in_tag = tag_doc.get("courses", [])
            if not isinstance(courses_in_tag, list): courses_in_tag = []
            for course_item in courses_in_tag:
                if not isinstance(course_item, dict): continue
                c_name, c_vendor, pod_details = course_item.get("course_name"), course_item.get("vendor"), course_item.get("pod_details", [])
                if not c_name or not c_vendor or not isinstance(pod_details, list): continue
                for pd in pod_details:
                    if not isinstance(pd, dict): continue
                    pd_host, pd_pod, pd_class = pd.get("host", pd.get("pod_host")), pd.get("pod_number"), pd.get("class_number")
                    current_power_on = str(pd.get("poweron", False)).lower() == 'true'
                    action = 'stop' if current_power_on else 'start'; new_power_state_bool = not current_power_on
                    if not pd_host: continue
                    is_f5 = c_vendor.lower() == 'f5'; item_detail = None
                    if is_f5 and pd_class is not None:
                        args = ['manage', '-v', c_vendor, '-g', c_name, '--host', pd_host, '-t', tag, '-o', action, '-cn', str(pd_class)]
                        desc = f"Tag '{tag}' - Manage {action} Class {pd_class}"; item_detail = (c_name, pd_host, pd_class, "f5_class", new_power_state_bool)
                    elif pd_pod is not None:
                        args = ['manage', '-v', c_vendor, '-g', c_name, '--host', pd_host, '-t', tag, '-o', action, '-s', str(pd_pod), '-e', str(pd_pod)]
                        if is_f5 and pd_class is not None: args.extend(['-cn', str(pd_class)])
                        desc = f"Tag '{tag}' - Manage {action} Pod {pd_pod}"; item_detail = (c_name, pd_host, pd_pod, "pod", new_power_state_bool)
                    if item_detail: tasks_to_run.append((args, desc, item_detail))
        elif scope == 'item':
            if not all([item_type, item_number_str, host, vendor, course]): raise ValueError("Missing item details.")
            item_number = int(item_number_str)
            current_state_is_on = request.form.get('current_state') == 'on'
            action = 'stop' if current_state_is_on else 'start'; new_power_state_bool = not current_state_is_on
            args = ['manage', '-v', vendor, '-g', course, '--host', host, '-t', tag, '-o', action]
            item_detail = None; item_class_num = None
            if item_type == 'f5_class':
                args.extend(['-cn', str(item_number)]); desc = f"Item - Manage {action} Class {item_number}"
                item_detail = (course, host, item_number, "f5_class", new_power_state_bool)
            elif item_type == 'pod':
                args.extend(['-s', str(item_number), '-e', str(item_number)])
                if vendor.lower() == 'f5' and item_class_number_str: item_class_num = int(item_class_number_str); args.extend(['-cn', item_class_number_str])
                desc = f"Item - Manage {action} Pod {item_number}"; item_detail = (course, host, item_number, "pod", new_power_state_bool)
                if item_class_num is not None: item_detail = (course, host, item_number, "pod", new_power_state_bool, item_class_num)
            else: raise ValueError(f"Invalid item_type: {item_type}")
            if item_detail: tasks_to_run.append((args, desc, item_detail))
        else: raise ValueError(f"Invalid scope: {scope}")

        # --- Execute Tasks and Update DB ---
        if not tasks_to_run: flash(f"No valid manage tasks for Scope '{scope}', Tag '{tag}'.", "warning")
        else:
            logger.info(f"Submitting {len(tasks_to_run)} tasks for Scope '{scope}', Tag '{tag}'...")
            def run_sequential_manage_and_update(tasks):
                for i, (args, desc, db_info) in enumerate(tasks):
                    logger.info(f"Starting task {i+1}/{len(tasks)}: {desc}")
                    run_labbuild_task(args); logger.info(f"Finished task {i+1}/{len(tasks)}: {desc}")
                    if db_info:
                        try: update_power_state_in_db(tag, *db_info)
                        except Exception as db_err: logger.error(f"Failed DB update for {desc}: {db_err}")
                logger.info(f"All tasks submitted for Scope '{scope}', Tag '{tag}'.")
            thread = threading.Thread(target=run_sequential_manage_and_update, args=(tasks_to_run,), daemon=True)
            thread.start()
            flash(f"Submitted {len(tasks_to_run)} tasks for Scope '{scope}', Tag '{tag}'.", "info")

    except (ConnectionError, ValueError) as e: logger.error(f"Error during toggle for {tag}: {e}"); flash(f"Error: {e}", "danger")
    except Exception as e: logger.error(f"Unexpected error toggle for {tag}: {e}", exc_info=True); flash(f"Error submitting toggle: {e}", 'danger')

    query_params = {k: v for k, v in request.form.items() if k.startswith('filter_')}
    return redirect(url_for('main.view_allocations', **query_params)) # Redirect to main blueprint


@bp.route('/teardown-item', methods=['POST'])
def teardown_item():
    """
    Handles teardown/delete actions.
    MODIFIED: Returns JSON for AJAX calls and redirects for non-AJAX.
    """
    is_ajax = request.headers.get('X-Requested-With') == 'XMLHttpRequest'
    
    try:
        tag = request.form.get('tag'); host = request.form.get('host'); vendor = request.form.get('vendor'); course = request.form.get('course')
        pod_num_str = request.form.get('pod_number'); class_num_str = request.form.get('class_number'); delete_level = request.form.get('delete_level')
        if not delete_level or not tag:
            msg = "Missing delete level or tag."
            if is_ajax: return jsonify({"success": False, "message": msg}), 400
            flash(msg, "danger"); return redirect(url_for('main.view_allocations'))
            
        pod_num = int(pod_num_str) if pod_num_str else None; class_num = int(class_num_str) if class_num_str else None

        # --- Handle DB-Only Deletion ---
        if delete_level.endswith('_db'):
            logger.info(f"AJAX DB delete request: Level='{delete_level}', Tag='{tag}'")
            success, item_desc = False, "Unknown"
            try:
                if delete_level == 'tag_db': success = delete_from_database(tag=tag); item_desc = f"Tag '{tag}'"
                elif delete_level == 'course_db': success = delete_from_database(tag=tag, course_name=course); item_desc = f"Course '{course}'"
                elif delete_level == 'class_db': success = delete_from_database(tag=tag, course_name=course, class_number=class_num); item_desc = f"Class {class_num}"
                elif delete_level == 'pod_db': success = delete_from_database(tag=tag, course_name=course, pod_number=pod_num, class_number=class_num); item_desc = f"Pod {pod_num}"
                else:
                     if is_ajax: return jsonify({"success": False, "message": "Invalid DB delete level."}), 400
                     flash("Invalid DB delete level.", "warning"); return redirect(url_for('main.view_allocations'))
                
                message = f"Removed DB entry for {item_desc}." if success else f"Failed DB removal for {item_desc}."
                flash(message, 'success' if success else 'danger')
                return jsonify({"success": success, "message": message, "action": "remove"})
            except Exception as e_db: 
                message = f"Error during DB delete: {e_db}"
                flash(message, 'danger'); logger.error(f"DB delete error: {e_db}", exc_info=True)
                return jsonify({"success": False, "message": message}), 500
        
        # --- Handle Full Infrastructure Teardown ---
        elif delete_level in ['class', 'pod']:
            if not all([vendor, course, host]):
                msg = "Vendor, Course, Host required for infrastructure teardown."
                if is_ajax: return jsonify({"success": False, "message": msg}), 400
                flash(msg, "danger"); return redirect(url_for('main.view_allocations'))

            args_list, item_desc = [], ""
            if delete_level == 'class' and vendor.lower() == 'f5' and class_num is not None: args_list = ['teardown', '-v', vendor, '-g', course, '--host', host, '-t', tag, '-cn', str(class_num)]; item_desc = f"F5 Class {class_num}"
            elif delete_level == 'pod' and pod_num is not None:
                args_list = ['teardown', '-v', vendor, '-g', course, '--host', host, '-t', tag, '-s', str(pod_num), '-e', str(pod_num)]
                item_desc = f"Pod {pod_num}"
                if vendor.lower() == 'f5' and class_num is not None: args_list.extend(['-cn', str(class_num)]); item_desc += f" (Class {class_num})"
            
            if args_list:
                thread = threading.Thread(target=run_labbuild_task, args=(args_list,), daemon=True); thread.start()
                message = f"Submitted infrastructure teardown for {item_desc}. The item will be removed from the list upon completion."
                flash(message, 'info')
                return jsonify({"success": True, "message": message, "action": "remove"})
            else:
                msg = "Failed to build teardown command."
                if is_ajax: return jsonify({"success": False, "message": msg}), 400
                flash(msg, "danger")
        else:
            msg = f"Unsupported teardown level: '{delete_level}'."
            if is_ajax: return jsonify({"success": False, "message": msg}), 400
            flash(msg, "warning")

    except Exception as e:
        logger.error(f"Error processing teardown/delete request: {e}", exc_info=True)
        message = f"Error processing request: {e}"
        if is_ajax: return jsonify({"success": False, "message": message}), 500
        flash(message, 'danger')
    
    # Fallback redirect for non-AJAX or unexpected errors
    query_params = {k: v for k, v in request.form.items() if k.startswith('filter_')}
    return redirect(url_for('main.view_allocations', **query_params))


@bp.route('/teardown-tag', methods=['POST'])
def teardown_tag():
    """
    Handles teardown of an entire tag.
    MODIFIED: Now returns a JSON response for AJAX calls.
    """
    is_ajax = request.headers.get('X-Requested-With') == 'XMLHttpRequest'
    tag = request.form.get('tag')
    
    if not tag:
        msg = "Tag identifier is missing."
        if is_ajax: return jsonify({"success": False, "message": msg}), 400
        flash(msg, "danger"); return redirect(url_for('main.view_allocations'))
    
    logger.info(f"Initiating FULL teardown for Tag: '{tag}'")
    tasks_to_run = []

    try:
        if db is None or alloc_collection is None: raise ConnectionError("DB unavailable.")
        tag_doc = alloc_collection.find_one({"tag": tag})
        if not tag_doc:
            msg = f"Tag '{tag}' not found."
            if is_ajax: return jsonify({"success": False, "message": msg}), 404
            flash(msg, "warning"); return redirect(url_for('main.view_allocations'))

        courses_in_tag = tag_doc.get("courses", [])
        if not isinstance(courses_in_tag, list): courses_in_tag = []

        for course in courses_in_tag:
            if not isinstance(course, dict): continue
            course_name, vendor, pod_details = course.get("course_name"), course.get("vendor"), course.get("pod_details", [])
            if not course_name or not vendor or not isinstance(pod_details, list): continue
            
            items_by_host = defaultdict(lambda: {"pods": set(), "classes": set()})
            for pd in pod_details:
                if not isinstance(pd, dict): continue
                host, pod_num, class_num = pd.get("host", pd.get("pod_host")), pd.get("pod_number"), pd.get("class_number")
                if not host: continue
                is_f5 = vendor.lower() == 'f5'
                if is_f5 and class_num is not None: items_by_host[host]["classes"].add(class_num)
                elif pod_num is not None: items_by_host[host]["pods"].add(pod_num)

            for host, items in items_by_host.items():
                for class_num in sorted(list(items["classes"])):
                    args = ['teardown', '-v', vendor, '-g', course_name, '--host', host, '-t', tag, '-cn', str(class_num)]
                    tasks_to_run.append({'args': args, 'description': f"Tag '{tag}', Class '{class_num}'"})
                if items["pods"]:
                    for pod_num in sorted(list(items["pods"])):
                        args = ['teardown', '-v', vendor, '-g', course_name, '--host', host, '-t', tag, '-s', str(pod_num), '-e', str(pod_num)]
                        tasks_to_run.append({'args': args, 'description': f"Tag '{tag}', Pod '{pod_num}'"})

        if not tasks_to_run:
            message = f"No teardown tasks found for Tag '{tag}'."
            if is_ajax: return jsonify({"success": True, "message": message}) # Success, but nothing to do
            flash(message, "warning"); return redirect(url_for('main.view_allocations'))
            
        logger.info(f"Submitting {len(tasks_to_run)} tasks for Tag '{tag}' sequentially...")
        
        def run_sequential_tasks(tasks):
            for i, task_info in enumerate(tasks):
                args = task_info['args']
                desc = task_info['description']
                logger.info(f"Starting task {i+1}/{len(tasks)}: {desc}")
                run_labbuild_task(args)
                logger.info(f"Finished task {i+1}/{len(tasks)}: {desc}")
            logger.info(f"All teardown tasks submitted for Tag '{tag}'.")
            
        thread = threading.Thread(target=run_sequential_tasks, args=(tasks_to_run,), daemon=True)
        thread.start()
        
        message = f"Submitted {len(tasks_to_run)} teardown tasks for Tag '{tag}'. The group will be removed upon completion."
        flash(message, "info")
        return jsonify({"success": True, "message": message, "action": "remove"})
        
    except (ConnectionError, Exception) as e:
        logger.error(f"Error processing teardown Tag '{tag}': {e}", exc_info=True)
        message = f"Error submitting teardown for Tag '{tag}': {e}"
        if is_ajax: return jsonify({"success": False, "message": message}), 500
        flash(message, 'danger')
        return redirect(url_for('main.view_allocations'))


@bp.route('/update-summary', methods=['POST'])
def update_allocation_summary():
    """
    API endpoint to handle in-line edits of an allocation group's summary.
    """
    if not request.is_json:
        return jsonify({"success": False, "error": "Invalid request format, JSON expected."}), 415

    data = request.json
    logger.info(f"Received allocation summary update request: {data}")

    # --- 1. Extract and Validate Identifiers ---
    tag = data.get('tag')
    # The group is identified by its first course name for the update query
    course_name = data.get('course_name')

    if not tag or not course_name:
        return jsonify({"success": False, "error": "Missing tag or course_name identifier."}), 400

    # --- 2. Build the MongoDB Update Payload ---
    update_payload = {}
    # Create a mapping from the keys received from JS to the DB field names
    field_map = {
        'start_date': 'courses.$.start_date',
        'end_date': 'courses.$.end_date',
        'trainer_name': 'courses.$.trainer_name',
        'apm_username': 'courses.$.apm_username',
        'apm_password': 'courses.$.apm_password'
    }

    for key, db_field in field_map.items():
        if key in data: # Check if the key exists in the request
            update_payload[db_field] = data[key]

    if not update_payload:
        return jsonify({"success": True, "message": "No changes detected."})

    # --- 3. Perform the Database Update ---
    if alloc_collection is None:
        return jsonify({"success": False, "error": "Database service unavailable."}), 503

    try:
        result = alloc_collection.update_one(
            {"tag": tag, "courses.course_name": course_name},
            {"$set": update_payload}
        )

        if result.matched_count == 0:
            logger.warning(f"No allocation found for tag '{tag}' and course '{course_name}' to update.")
            return jsonify({"success": False, "error": "Allocation not found. It may have been recently deleted."}), 404
        
        if result.modified_count == 0:
            logger.info(f"Allocation for tag '{tag}' matched but no fields were changed.")
            return jsonify({"success": True, "message": "No changes made."})

        logger.info(f"Successfully updated allocation summary for tag '{tag}', course '{course_name}'.")
        return jsonify({"success": True, "message": "Allocation updated successfully."})

    except PyMongoError as e:
        logger.error(f"DB error updating allocation summary for tag '{tag}': {e}", exc_info=True)
        return jsonify({"success": False, "error": f"Database error: {e}"}), 500
    except Exception as e:
        logger.error(f"Unexpected error updating allocation summary for tag '{tag}': {e}", exc_info=True)
        return jsonify({"success": False, "error": "An unexpected server error occurred."}), 500


@bp.route('/toggle-tag-extend', methods=['POST'])
def toggle_tag_extend():
    """
    Toggles the 'extend' field for a given tag.
    MODIFIED: Now returns a JSON response for AJAX calls.
    """
    tag_name = request.form.get('tag_name')
    current_status_str = request.form.get('current_extend_status', 'false')
    logger.info(f"AJAX toggle request for tag: '{tag_name}', current status: '{current_status_str}'")

    if not tag_name:
        return jsonify({"success": False, "message": "Tag name missing."}), 400
    if alloc_collection is None:
        logger.error("alloc_collection is None in toggle_tag_extend.")
        return jsonify({"success": False, "message": "Database service unavailable."}), 503

    try:
        current_status_bool = current_status_str.lower() == 'true'
        new_status_bool = not current_status_bool
        new_status_str = "true" if new_status_bool else "false"
    except Exception as e:
        logger.error(f"Error determining new status for tag '{tag_name}': {e}")
        return jsonify({"success": False, "message": "Internal error processing status."}), 500

    logger.info(f"Attempting to update tag '{tag_name}' extend status to: '{new_status_str}'")
    try:
        result = alloc_collection.update_one(
            {"tag": tag_name},
            {"$set": {"extend": new_status_str}}
        )
        if result.matched_count == 0:
            return jsonify({"success": False, "message": f"Tag '{tag_name}' not found."}), 404
        
        new_status_display = "NO REUSE (Locked)" if new_status_str == "true" else "ALLOW REUSE (Unlocked)"
        flash(f"Tag '{tag_name}' updated. Pod reuse policy set to: {new_status_display}.", "success")
        return jsonify({
            "success": True, 
            "message": f"Tag '{tag_name}' updated.",
            "new_status": new_status_str,
            "new_title": "Toggle Pod Reuse (Currently Extended)" if new_status_bool else "Toggle Pod Reuse (Not Extended)"
        })

    except PyMongoError as e:
        logger.error(f"Database error toggling extend status for tag '{tag_name}': {e}", exc_info=True)
        return jsonify({"success": False, "message": "Database error updating tag status."}), 500
    except Exception as e:
        logger.error(f"Unexpected error toggling extend status for tag '{tag_name}': {e}", exc_info=True)
        return jsonify({"success": False, "message": "An unexpected server error occurred."}), 500


@bp.route('/bulk-toggle-power', methods=['POST'])
def bulk_toggle_power():
    selected_items_json = request.form.get('selected_items_json')
    operation = request.args.get('operation') # 'start' or 'stop'

    if not selected_items_json or not operation or operation not in ['start', 'stop']:
        flash("Invalid bulk power toggle request.", "danger")
        return redirect(url_for('main.view_allocations', **request.form)) # Pass back filters

    try:
        selected_items = json.loads(selected_items_json)
        if not isinstance(selected_items, list):
            raise ValueError("Selected items data is not a list.")
    except (json.JSONDecodeError, ValueError) as e:
        flash(f"Error processing selected items: {e}", "danger")
        return redirect(url_for('main.view_allocations', **request.form))

    tasks_to_run = []
    for item in selected_items:
        # Validate item structure (basic)
        if not all(k in item for k in ['vendor', 'course', 'host', 'item_type', 'item_number', 'tag']):
            logger.warning(f"Skipping invalid item in bulk power toggle: {item}")
            continue

        args = [
            'manage',
            '-v', item['vendor'],
            '-g', item['course'],
            '--host', item['host'],
            '-t', item['tag'],
            '-o', operation
        ]
        item_num_str = str(item['item_number'])
        if item['item_type'] == 'f5_class':
            args.extend(['-cn', item_num_str])
        elif item['item_type'] == 'pod':
            args.extend(['-s', item_num_str, '-e', item_num_str])
            if item.get('vendor', '').lower() == 'f5' and item.get('class_number'):
                args.extend(['-cn', str(item['class_number'])])
        else:
            logger.warning(f"Unknown item_type '{item['item_type']}' for bulk power toggle. Skipping item: {item.get('tag')}/{item.get('course')}/{item_num_str}")
            continue
        
        description = f"Power {operation} for {item['item_type']} {item_num_str} (Tag: {item['tag']}, Course: {item['course']})"
        db_update_info = (
            item['tag'], item['course'], item['host'], item['item_number'],
            item['item_type'], item.get('class_number') 
        )
        tasks_to_run.append({'args': args, 'description': description, 'db_update_info': db_update_info})

    if tasks_to_run:
        _dispatch_bulk_labbuild_tasks(tasks_to_run, "power_toggle", operation_if_power_toggle=operation)
    else:
        flash("No valid items found to process for bulk power toggle.", "info")
    
    # Preserve filters from the form submission for redirection
    preserved_filters = {k: v for k, v in request.form.items() if k.startswith('filter_') or k in ['page', 'per_page']}
    return redirect(url_for('main.view_allocations', **preserved_filters))


@bp.route('/bulk-teardown-items', methods=['POST'])
def bulk_teardown_items():
    selected_items_json = request.form.get('selected_items_json')
    if not selected_items_json:
        flash("No items selected for bulk teardown.", "warning")
        return redirect(url_for('main.view_allocations', **request.form))

    try:
        selected_items = json.loads(selected_items_json)
        if not isinstance(selected_items, list): raise ValueError
    except:
        flash("Error processing selected items for teardown.", "danger")
        return redirect(url_for('main.view_allocations', **request.form))

    # --- Grouping and Range Merging Logic ---
    tasks_to_run = []
    # Group items by a tuple key: (vendor, course, host, tag, class_number_for_f5)
    grouped_items = defaultdict(lambda: {'pods': set(), 'f5_classes': set()})

    for item in selected_items:
        try:
            if not all(k in item for k in ['vendor', 'course', 'host', 'item_type', 'item_number', 'tag']):
                logger.warning(f"Skipping invalid item in bulk teardown: {item}")
                continue
            
            # **FIX**: Ensure item_number is converted to an integer immediately.
            item_number_int = int(item['item_number'])

            class_context = int(item.get('class_number')) if item.get('vendor', '').lower() == 'f5' and item.get('class_number') else None
            group_key = (item['vendor'], item['course'], item['host'], item['tag'], class_context)

            if item['item_type'] == 'f5_class':
                grouped_items[group_key]['f5_classes'].add(item_number_int)
            elif item['item_type'] == 'pod':
                grouped_items[group_key]['pods'].add(item_number_int)
        except (ValueError, TypeError) as e:
             logger.warning(f"Skipping item due to data conversion error: {e}. Item: {item}")
             continue
    
    logger.info(f"Bulk Teardown: Grouped selected items into {len(grouped_items)} potential jobs.")

    # Process each group to create labbuild commands
    for group_key, items in grouped_items.items():
        vendor, course, host, tag, class_num = group_key

        # 1. Process F5 Classes (each is a separate job)
        for f5_class_to_tear in sorted(list(items['f5_classes'])):
            args = ['teardown', '-v', vendor, '-g', course, '--host', host, '-t', tag, '-cn', str(f5_class_to_tear)]
            desc = f"Teardown F5 Class {f5_class_to_tear} (Tag: {tag})"
            tasks_to_run.append({'args': args, 'description': desc})

        # 2. Process Pods (merge contiguous ranges)
        if items['pods']:
            sorted_pods = sorted(list(items['pods']))
            
            if not sorted_pods: continue

            # **FIX**: Ensure start_range and end_range are always integers.
            start_range = sorted_pods[0]
            end_range = sorted_pods[0]

            for i in range(1, len(sorted_pods)):
                # Now this comparison is safe (int vs int)
                if sorted_pods[i] != end_range + 1:
                    # Create job for the completed range
                    args = ['teardown', '-v', vendor, '-g', course, '--host', host, '-t', tag, '-s', str(start_range), '-e', str(end_range)]
                    if class_num is not None: args.extend(['-cn', str(class_num)])
                    desc = f"Teardown Pods {start_range}-{end_range} (Tag: {tag})"
                    tasks_to_run.append({'args': args, 'description': desc})
                    
                    # Start a new range (with an integer)
                    start_range = sorted_pods[i]
                    end_range = sorted_pods[i]
                else:
                    # Extend the current range
                    end_range = sorted_pods[i]
            
            # Add the last range after the loop finishes
            args = ['teardown', '-v', vendor, '-g', course, '--host', host, '-t', tag, '-s', str(start_range), '-e', str(end_range)]
            if class_num is not None: args.extend(['-cn', str(class_num)])
            desc = f"Teardown Pods {start_range}-{end_range} (Tag: {tag})"
            tasks_to_run.append({'args': args, 'description': desc})

    # --- Dispatch the generated tasks ---
    if tasks_to_run:
        _dispatch_bulk_labbuild_tasks(tasks_to_run, "infrastructure_teardown")
    else:
        flash("No valid items found to process for bulk infrastructure teardown.", "info")

    preserved_filters = {k: v for k, v in request.form.items() if k.startswith('filter_') or k in ['page', 'per_page']}
    return redirect(url_for('main.view_allocations', **preserved_filters))


@bp.route('/bulk-teardown-tags', methods=['POST'])
def bulk_teardown_tags():
    """
    Handles bulk teardown requests for multiple tags from the notifications page.
    """
    tags_to_teardown = request.form.getlist('tags_to_teardown')
    if not tags_to_teardown:
        flash("No tags were selected for teardown.", "warning")
        return redirect(url_for('main.all_notifications'))

    logger.info(f"Initiating BULK teardown for {len(tags_to_teardown)} tags: {', '.join(tags_to_teardown)}")
    
    tasks_to_run = []
    
    if alloc_collection is None:
        flash("Database unavailable. Cannot process teardown.", "danger")
        return redirect(url_for('main.all_notifications'))
        
    try:
        # Fetch all details for the selected tags in a single query
        tag_docs_cursor = alloc_collection.find({"tag": {"$in": tags_to_teardown}})
        
        for tag_doc in tag_docs_cursor:
            tag = tag_doc.get("tag")
            for course in tag_doc.get("courses", []):
                course_name = course.get("course_name")
                vendor = course.get("vendor")
                if not all([course_name, vendor]): continue

                # Group pod details by host to create efficient teardown commands
                items_by_host = defaultdict(lambda: {"pods": set(), "classes": set()})
                for pd in course.get("pod_details", []):
                    host = pd.get("host")
                    if not host: continue
                    if vendor.lower() == 'f5' and pd.get("class_number") is not None:
                        items_by_host[host]["classes"].add(pd.get("class_number"))
                    elif pd.get("pod_number") is not None:
                        items_by_host[host]["pods"].add(pd.get("pod_number"))
                
                # Create teardown tasks
                for host, items in items_by_host.items():
                    for class_num in sorted(list(items["classes"])):
                        args = ['teardown', '-v', vendor, '-g', course_name, '--host', host, '-t', tag, '-cn', str(class_num)]
                        tasks_to_run.append({'args': args, 'description': f"Tag '{tag}', Class {class_num}"})
                    if items["pods"]:
                        # This could be further optimized to merge ranges, but individual calls are safer
                        for pod_num in sorted(list(items["pods"])):
                            args = ['teardown', '-v', vendor, '-g', course_name, '--host', host, '-t', tag, '-s', str(pod_num), '-e', str(pod_num)]
                            tasks_to_run.append({'args': args, 'description': f"Tag '{tag}', Pod {pod_num}"})

    except Exception as e:
        logger.error(f"Error preparing bulk teardown tasks: {e}", exc_info=True)
        flash("An error occurred while preparing the teardown jobs.", "danger")
        return redirect(url_for('main.all_notifications'))

    if tasks_to_run:
        _dispatch_bulk_labbuild_tasks(tasks_to_run, "bulk tag teardown")
    else:
        flash("No valid items found within the selected tags to tear down.", "info")

    return redirect(url_for('main.all_notifications'))


@bp.route('/bulk-db-delete-items', methods=['POST'])
def bulk_db_delete_items():
    selected_items_json = request.form.get('selected_items_json')
    if not selected_items_json:
        flash("No items selected for bulk DB deletion.", "warning")
        return redirect(url_for('main.view_allocations', **request.form))

    try:
        selected_items = json.loads(selected_items_json)
        if not isinstance(selected_items, list): raise ValueError
    except:
        flash("Error processing selected items for DB deletion.", "danger")
        return redirect(url_for('main.view_allocations', **request.form))

    deleted_count = 0
    failed_count = 0
    processed_tags_courses = set() # To avoid redundant messages for same course in a tag

    for item in selected_items:
        try:
            tag = item.get('tag')
            course_name = item.get('course')
            item_type = item.get('item_type')
            # item_number holds pod_number for type 'pod' or class_number for type 'f5_class'
            item_number = int(item['item_number']) if item.get('item_number') else None
            
            # For F5 pods, class_number context is in item['class_number']
            # For F5 class itself, item_number is class_number and item['class_number'] is also class_number
            class_number_context = int(item['class_number']) if item.get('class_number') else None

            pod_to_delete = None
            class_to_delete = None

            if item_type == 'f5_class':
                class_to_delete = item_number
            elif item_type == 'pod':
                pod_to_delete = item_number
                if item.get('vendor', '').lower() == 'f5': # F5 pod needs class context
                    class_to_delete = class_number_context 
                    if class_to_delete is None: # Should not happen if data is consistent
                        logger.warning(f"F5 pod {pod_to_delete} missing class context for DB delete. Item: {item}")
                        # This might delete all pods with this number if class_to_delete is None in delete_from_database
                        # For safety, skip if F5 pod and class context is missing from the selected item data
                        failed_count +=1
                        continue
            
            if not tag or not course_name:
                logger.warning(f"Skipping item for DB delete due to missing tag/course: {item}")
                failed_count += 1
                continue

            # Call delete_from_database for each distinct item
            # delete_from_database handles if pod_number or class_number is None
            if delete_from_database(tag, course_name=course_name, pod_number=pod_to_delete, class_number=class_to_delete):
                deleted_count += 1
                log_msg_key = (tag, course_name, pod_to_delete, class_to_delete)
                if log_msg_key not in processed_tags_courses:
                    logger.info(f"DB entry deleted for: Tag {tag}, Course {course_name}, Pod {pod_to_delete}, Class {class_to_delete}")
                    processed_tags_courses.add(log_msg_key)
            else:
                failed_count += 1
                logger.error(f"Failed DB delete for: Tag {tag}, Course {course_name}, Pod {pod_to_delete}, Class {class_to_delete}")

        except Exception as e:
            failed_count += 1
            logger.error(f"Error during bulk DB delete for item {item}: {e}", exc_info=True)

    if deleted_count > 0:
        flash(f"Successfully deleted {deleted_count} DB entries.", "success")
    if failed_count > 0:
        flash(f"Failed to delete {failed_count} DB entries. Check logs.", "danger")
    if deleted_count == 0 and failed_count == 0:
        flash("No valid items found to process for DB deletion.", "info")
        
    preserved_filters = {k: v for k, v in request.form.items() if k.startswith('filter_') or k in ['page', 'per_page']}
    return redirect(url_for('main.view_allocations', **preserved_filters))


@bp.route('/export-current-lab-report')
def export_current_lab_report():
    """
    Generates and serves the full, comprehensive labbuild excel report.
    This replaces the old dummy function.
    """
    logger.info("Request received for 'Current Lab Report', generating full report.")

    try:
        # 1. Fetch and process all the data using our new helper
        course_allocs, trainer_pods, extended_pods, host_map = get_full_report_data(db)

        # 2. Generate the Excel file in memory using our new helper
        excel_stream = generate_excel_in_memory(course_allocs, trainer_pods, extended_pods, host_map)

        # 3. Prepare the filename
        next_monday_str = get_next_monday_date_str("%Y%m%d")
        filename = f"Lab Build - {next_monday_str}.xlsx"

        # 4. Create and return a Flask Response to trigger the download
        return Response(
            excel_stream,
            mimetype='application/vnd.openxmlformats-officedocument.spreadsheetml.sheet',
            headers={
                'Content-Disposition': f'attachment;filename={filename}'
            }
        )
    except Exception as e:
        logger.error(f"Failed to generate full lab report: {e}", exc_info=True)
        flash(f"Could not generate the report. Error: {e}", 'danger')
        # Redirect back to the page where the button was
        return redirect(url_for('main.view_allocations'))


# In allocation_actions.py

@bp.route('/export-trainer-pod-allocation')
def export_trainer_pod_allocation():
    """
    Generates and serves the structured trainer pod allocation report.
    """
    logger.info("Request received for 'Trainer Pod Allocation' report.")
    try:
        # 1. Fetch and process the specific trainer pod data
        trainer_pods_data = fetch_trainer_pod_data(db)

        # 2. Generate the Excel file in memory
        if not trainer_pods_data:
            flash("No trainer pod data was found to generate the report.", "warning")
            return redirect(url_for('main.view_allocations'))

        excel_stream = create_trainer_report_in_memory(trainer_pods_data)

        # 3. Prepare the filename
        next_monday_str = get_next_monday_date_str("%Y%m%d")
        filename = f"Trainer Pod Allocation - {next_monday_str}.xlsx"

        # 4. Serve the file
        return Response(
            excel_stream,
            mimetype='application/vnd.openxmlformats-officedocument.spreadsheetml.sheet',
            headers={'Content-Disposition': f'attachment;filename={filename}'}
        )
    except Exception as e:
        logger.error(f"Failed to generate Trainer Pod Allocation report: {e}", exc_info=True)
        flash(f"Could not generate the trainer pod report. Error: {e}", 'danger')
        return redirect(url_for('main.view_allocations')) # Adjust redirect as needed
<<<<<<< HEAD
    
@bp.route('/export-upcoming-lab-report')
def export_upcoming_lab_report():
    """
    Generates and serves the "Upcoming Lab Report" which uses data
    exclusively from the interimallocation collection.
    """
    logger.info("Request received for 'Upcoming Lab Report'.")
    try:
        # 1. Fetch data using the function from upcoming_report_generator.py
        course_allocs, trainer_pods, extended_pods, host_map = get_upcoming_report_data(db)

        # 2. Generate the Excel file in memory using the aliased function
        excel_stream = generate_upcoming_report(course_allocs, trainer_pods, extended_pods, host_map)

        # 3. Define the filename for the download
        filename = "upcoming_lab_report.xlsx"

        # 4. Create and return a Flask Response to trigger the download
        return Response(
            excel_stream,
            mimetype='application/vnd.openxmlformats-officedocument.spreadsheetml.sheet',
            headers={'Content-Disposition': f'attachment;filename={filename}'}
        )
    except Exception as e:
        logger.error(f"Failed to generate upcoming lab report: {e}", exc_info=True)
        flash(f"Could not generate the upcoming lab report. Error: {e}", 'danger')
        return redirect(url_for('main.view_allocations'))
=======

@bp.route('/test-tag', methods=['POST'])
def test_tag():
    """
    Handles a 'test' action for a given tag from the allocations page.
    """
    tag = request.form.get('tag')
    if not tag:
        flash("Tag identifier is missing for the test action.", "danger")
        return redirect(url_for('main.view_allocations'))

    logger.info(f"Received 'test' request for tag: {tag}")
    
    # Construct the argument list for the labbuild.py script
    args_list = ['test', '-t', tag]

    try:
        # Run the command in a background thread so the UI doesn't block
        thread = threading.Thread(target=run_labbuild_task, args=(args_list,), daemon=True)
        thread.start()
        
        flash(f"Submitted 'test' command for tag '{tag}'. Check logs for progress.", 'info')
        logger.info(f"Dispatched background task for 'test -t {tag}'")

    except Exception as e:
        logger.error(f"Failed to start thread for 'test' command on tag '{tag}': {e}", exc_info=True)
        flash("Error starting the test task. Check server logs.", 'danger')

    # Preserve any existing filters when redirecting
    query_params = {k: v for k, v in request.args.items() if k.startswith('filter_')}
    return redirect(url_for('main.view_allocations', **query_params))
>>>>>>> a16e6910
<|MERGE_RESOLUTION|>--- conflicted
+++ resolved
@@ -870,36 +870,6 @@
         logger.error(f"Failed to generate Trainer Pod Allocation report: {e}", exc_info=True)
         flash(f"Could not generate the trainer pod report. Error: {e}", 'danger')
         return redirect(url_for('main.view_allocations')) # Adjust redirect as needed
-<<<<<<< HEAD
-    
-@bp.route('/export-upcoming-lab-report')
-def export_upcoming_lab_report():
-    """
-    Generates and serves the "Upcoming Lab Report" which uses data
-    exclusively from the interimallocation collection.
-    """
-    logger.info("Request received for 'Upcoming Lab Report'.")
-    try:
-        # 1. Fetch data using the function from upcoming_report_generator.py
-        course_allocs, trainer_pods, extended_pods, host_map = get_upcoming_report_data(db)
-
-        # 2. Generate the Excel file in memory using the aliased function
-        excel_stream = generate_upcoming_report(course_allocs, trainer_pods, extended_pods, host_map)
-
-        # 3. Define the filename for the download
-        filename = "upcoming_lab_report.xlsx"
-
-        # 4. Create and return a Flask Response to trigger the download
-        return Response(
-            excel_stream,
-            mimetype='application/vnd.openxmlformats-officedocument.spreadsheetml.sheet',
-            headers={'Content-Disposition': f'attachment;filename={filename}'}
-        )
-    except Exception as e:
-        logger.error(f"Failed to generate upcoming lab report: {e}", exc_info=True)
-        flash(f"Could not generate the upcoming lab report. Error: {e}", 'danger')
-        return redirect(url_for('main.view_allocations'))
-=======
 
 @bp.route('/test-tag', methods=['POST'])
 def test_tag():
@@ -930,5 +900,4 @@
 
     # Preserve any existing filters when redirecting
     query_params = {k: v for k, v in request.args.items() if k.startswith('filter_')}
-    return redirect(url_for('main.view_allocations', **query_params))
->>>>>>> a16e6910
+    return redirect(url_for('main.view_allocations', **query_params))