# dashboard/routes/allocation_actions.py

import logging
import json
import threading
from dashboard.utils import get_next_monday_date_str
# Add these with your other imports
from flask import Response # This one is probably new for this file
from datetime import datetime
# At the top of allocation_actions.py
# ... other imports
from dashboard.trainer_report_generator import fetch_trainer_pod_data, create_trainer_report_in_memory
# This is the crucial import from the new file we created
from ..report_generator import get_full_report_data, generate_excel_in_memory
from flask import (
    Blueprint, request, redirect, url_for, flash, jsonify, Response
)
from pymongo.errors import PyMongoError
from collections import defaultdict
from typing import List, Dict, Any, Optional
from datetime import datetime
from ..extensions import alloc_collection, db
from ..utils import update_power_state_in_db, get_next_monday_date_str
from ..tasks import run_labbuild_task
from ..trainer_report_generator import fetch_trainer_pod_data, create_trainer_report_in_memory
from ..report_generator import get_full_report_data, generate_excel_in_memory
from db_utils import delete_from_database

bp = Blueprint('allocation_actions', __name__, url_prefix='/allocations')
logger = logging.getLogger('dashboard.routes.allocation_actions')

def _dispatch_bulk_labbuild_tasks(
        tasks_to_run: List[Dict[str, Any]], # Each dict: {'args': list, 'description': str, 'db_update_info': tuple (optional)}
        action_name: str,
        operation_if_power_toggle: Optional[str] = None):
    """
    Helper to run a list of labbuild tasks sequentially in a background thread.
    Optionally updates power state in DB after each power toggle task.
    """
    if not tasks_to_run:
        logger.info(f"No tasks to dispatch for bulk {action_name}.")
        return

    def worker():
        total_tasks = len(tasks_to_run)
        logger.info(f"Starting bulk {action_name} worker for {total_tasks} tasks.")
        success_count = 0
        fail_count = 0

        for i, task_info in enumerate(tasks_to_run):
            args = task_info['args']
            description = task_info['description']
            db_update_info = task_info.get('db_update_info') # For power toggle

            logger.info(f"Executing task {i+1}/{total_tasks} for bulk {action_name}: {description} - CMD: {' '.join(args)}")
            try:
                # run_labbuild_task itself handles subprocess.run and logging
                # We assume it's synchronous for this sequential helper,
                # or we'd need a more complex Future-based approach here too.
                # For now, assuming run_labbuild_task blocks until completion.
                run_labbuild_task(args) # This runs the labbuild.py script
                
                # If it's a power toggle and task appeared successful (no exception from run_labbuild_task),
                # update the DB. A more robust way would be for run_labbuild_task to return success/failure.
                if action_name == "power_toggle" and db_update_info and operation_if_power_toggle:
                    tag, course, host, item_num, item_type, class_num_ctx = db_update_info
                    new_power_state_bool = (operation_if_power_toggle == 'start')
                    update_power_state_in_db(tag, course, host, item_num, item_type, new_power_state_bool, class_num_ctx)
                
                success_count += 1
            except Exception as e:
                logger.error(f"Error in bulk {action_name} task {description}: {e}", exc_info=True)
                fail_count += 1
            # Add a small delay between tasks if desired, e.g., time.sleep(1)
        
        logger.info(f"Bulk {action_name} worker finished. Success: {success_count}, Failed: {fail_count}.")
        # Flash messages from a background thread is tricky.
        # Usually, you'd use SSE or another mechanism to update UI.
        # For now, main route will flash a general submission message.

    thread = threading.Thread(target=worker, daemon=True)
    thread.start()
    flash(f"Submitted {len(tasks_to_run)} tasks for bulk {action_name}. Check logs for progress.", "info")

def _find_all_matching_rules(rules: list, vendor: str, code: str, type_str: str) -> list[dict]:
    """
    Finds all build rules matching the course criteria.
    Assumes input 'rules' list is already sorted by priority (ascending).
    """
    matching_rules_list = []
    # Normalize inputs for case-insensitive matching
    cc_lower = code.lower() if code else ""
    ct_lower = type_str.lower() if type_str else ""
    v_lower = vendor.lower() if vendor else ""

    for rule in rules: 
        conditions = rule.get("conditions", {})
        
        match = True # Assume match until a condition fails

        # 1. Vendor check (must match if specified in rule)
        rule_vendor_cond = conditions.get("vendor")
        if rule_vendor_cond and rule_vendor_cond.lower() != v_lower:
            match = False
        
        # 2. Course Code Contains check (only if match is still true)
        if match and "course_code_contains" in conditions:
            terms = conditions["course_code_contains"]
            terms = [terms] if not isinstance(terms, list) else terms # Ensure list
            if not any(str(t).lower() in cc_lower for t in terms):
                match = False
        
        # 3. Course Code NOT Contains check (only if match is still true)
        if match and "course_code_not_contains" in conditions:
            terms = conditions["course_code_not_contains"]
            terms = [terms] if not isinstance(terms, list) else terms # Ensure list
            if any(str(t).lower() in cc_lower for t in terms):
                match = False

        # 4. Course Type Contains check (only if match is still true)
        if match and "course_type_contains" in conditions:
            terms = conditions["course_type_contains"]
            terms = [terms] if not isinstance(terms, list) else terms # Ensure list
            if not any(str(t).lower() in ct_lower for t in terms):
                match = False
        
        if match: # If all specific conditions passed (or no specific conditions to fail), add the rule
            matching_rules_list.append(rule)
            
    return matching_rules_list

def _get_memory_for_course_local(course_name: str, local_course_configs_map: Dict[str, Any]) -> float:
    if not course_name: return 0.0
    config = local_course_configs_map.get(course_name)
    if config:
        mem_gb_str = config.get('memory_gb_per_pod', config.get('memory', '0'))
        try:
            mem_gb = float(str(mem_gb_str).strip() or '0')
            return mem_gb if mem_gb > 0 else 0.0
        except (ValueError, TypeError):
            logger.warning(f"Could not parse memory '{mem_gb_str}' for course '{course_name}'.")
            return 0.0
    return 0.0

def _format_date_for_review(raw_date_str: Optional[str], context: str) -> str:
    # ... (Implementation from previous responses) ...
    if not raw_date_str or raw_date_str == "N/A": return "N/A"
    try: datetime.datetime.strptime(raw_date_str, "%Y-%m-%d"); return raw_date_str
    except ValueError:
        for fmt in ("%d/%m/%Y", "%m/%d/%Y", "%d-%m-%Y", "%m-%d-%Y"):
            try: return datetime.datetime.strptime(raw_date_str, fmt).strftime("%Y-%m-%d")
            except ValueError: continue
        logger.warning(f"Could not parse date '{raw_date_str}' for {context}, keeping original.")
        return raw_date_str

@bp.route('/toggle-power', methods=['POST'])
def toggle_power():
    """Handles power toggle actions from the allocations page."""
    # Logic moved from original app.py
    scope = request.form.get('scope'); tag = request.form.get('tag')
    item_type = request.form.get('item_type'); item_number_str = request.form.get('item_number')
    host = request.form.get('host'); vendor = request.form.get('vendor'); course = request.form.get('course')
    item_class_number_str = request.form.get('item_class_number')

    if not scope or not tag: flash("Missing scope or tag for power toggle.", "danger"); return redirect(url_for('main.view_allocations', **request.args))
    logger.info(f"Power toggle request: Scope='{scope}', Tag='{tag}'")
    tasks_to_run = [] # List of tuples: (args_list, description, db_update_info)

    try:
        if db is None or alloc_collection is None: raise ConnectionError("Database unavailable.")
        if scope == 'tag':
            tag_doc = alloc_collection.find_one({"tag": tag});
            if not tag_doc: raise ValueError(f"Tag '{tag}' not found.")
            courses_in_tag = tag_doc.get("courses", [])
            if not isinstance(courses_in_tag, list): courses_in_tag = []
            for course_item in courses_in_tag:
                if not isinstance(course_item, dict): continue
                c_name, c_vendor, pod_details = course_item.get("course_name"), course_item.get("vendor"), course_item.get("pod_details", [])
                if not c_name or not c_vendor or not isinstance(pod_details, list): continue
                for pd in pod_details:
                    if not isinstance(pd, dict): continue
                    pd_host, pd_pod, pd_class = pd.get("host", pd.get("pod_host")), pd.get("pod_number"), pd.get("class_number")
                    current_power_on = str(pd.get("poweron", False)).lower() == 'true'
                    action = 'stop' if current_power_on else 'start'; new_power_state_bool = not current_power_on
                    if not pd_host: continue
                    is_f5 = c_vendor.lower() == 'f5'; item_detail = None
                    if is_f5 and pd_class is not None:
                        args = ['manage', '-v', c_vendor, '-g', c_name, '--host', pd_host, '-t', tag, '-o', action, '-cn', str(pd_class)]
                        desc = f"Tag '{tag}' - Manage {action} Class {pd_class}"; item_detail = (c_name, pd_host, pd_class, "f5_class", new_power_state_bool)
                    elif pd_pod is not None:
                        args = ['manage', '-v', c_vendor, '-g', c_name, '--host', pd_host, '-t', tag, '-o', action, '-s', str(pd_pod), '-e', str(pd_pod)]
                        if is_f5 and pd_class is not None: args.extend(['-cn', str(pd_class)])
                        desc = f"Tag '{tag}' - Manage {action} Pod {pd_pod}"; item_detail = (c_name, pd_host, pd_pod, "pod", new_power_state_bool)
                    if item_detail: tasks_to_run.append((args, desc, item_detail))
        elif scope == 'item':
            if not all([item_type, item_number_str, host, vendor, course]): raise ValueError("Missing item details.")
            item_number = int(item_number_str)
            current_state_is_on = request.form.get('current_state') == 'on'
            action = 'stop' if current_state_is_on else 'start'; new_power_state_bool = not current_state_is_on
            args = ['manage', '-v', vendor, '-g', course, '--host', host, '-t', tag, '-o', action]
            item_detail = None; item_class_num = None
            if item_type == 'f5_class':
                args.extend(['-cn', str(item_number)]); desc = f"Item - Manage {action} Class {item_number}"
                item_detail = (course, host, item_number, "f5_class", new_power_state_bool)
            elif item_type == 'pod':
                args.extend(['-s', str(item_number), '-e', str(item_number)])
                if vendor.lower() == 'f5' and item_class_number_str: item_class_num = int(item_class_number_str); args.extend(['-cn', item_class_number_str])
                desc = f"Item - Manage {action} Pod {item_number}"; item_detail = (course, host, item_number, "pod", new_power_state_bool)
                if item_class_num is not None: item_detail = (course, host, item_number, "pod", new_power_state_bool, item_class_num)
            else: raise ValueError(f"Invalid item_type: {item_type}")
            if item_detail: tasks_to_run.append((args, desc, item_detail))
        else: raise ValueError(f"Invalid scope: {scope}")

        # --- Execute Tasks and Update DB ---
        if not tasks_to_run: flash(f"No valid manage tasks for Scope '{scope}', Tag '{tag}'.", "warning")
        else:
            logger.info(f"Submitting {len(tasks_to_run)} tasks for Scope '{scope}', Tag '{tag}'...")
            def run_sequential_manage_and_update(tasks):
                for i, (args, desc, db_info) in enumerate(tasks):
                    logger.info(f"Starting task {i+1}/{len(tasks)}: {desc}")
                    run_labbuild_task(args); logger.info(f"Finished task {i+1}/{len(tasks)}: {desc}")
                    if db_info:
                        try: update_power_state_in_db(tag, *db_info)
                        except Exception as db_err: logger.error(f"Failed DB update for {desc}: {db_err}")
                logger.info(f"All tasks submitted for Scope '{scope}', Tag '{tag}'.")
            thread = threading.Thread(target=run_sequential_manage_and_update, args=(tasks_to_run,), daemon=True)
            thread.start()
            flash(f"Submitted {len(tasks_to_run)} tasks for Scope '{scope}', Tag '{tag}'.", "info")

    except (ConnectionError, ValueError) as e: logger.error(f"Error during toggle for {tag}: {e}"); flash(f"Error: {e}", "danger")
    except Exception as e: logger.error(f"Unexpected error toggle for {tag}: {e}", exc_info=True); flash(f"Error submitting toggle: {e}", 'danger')

    query_params = {k: v for k, v in request.form.items() if k.startswith('filter_')}
    return redirect(url_for('main.view_allocations', **query_params)) # Redirect to main blueprint


@bp.route('/teardown-item', methods=['POST'])
def teardown_item():
    """Handles teardown/delete actions from the allocations page."""
    # Logic moved from original app.py
    try:
        tag = request.form.get('tag'); host = request.form.get('host'); vendor = request.form.get('vendor'); course = request.form.get('course')
        pod_num_str = request.form.get('pod_number'); class_num_str = request.form.get('class_number'); delete_level = request.form.get('delete_level')
        if not delete_level or not tag: flash("Missing delete level or tag.", "danger"); return redirect(url_for('main.view_allocations'))
        pod_num = int(pod_num_str) if pod_num_str else None; class_num = int(class_num_str) if class_num_str else None

        # --- Handle DB Deletion Levels ---
        if delete_level.endswith('_db'):
            logger.info(f"DB delete request: Level='{delete_level}', Tag='{tag}'")
            success, item_desc = False, "Unknown"
            try:
                if delete_level == 'tag_db': success = delete_from_database(tag=tag); item_desc = f"Tag '{tag}'"
                elif delete_level == 'course_db': success = delete_from_database(tag=tag, course_name=course); item_desc = f"Course '{course}' in Tag '{tag}'"
                elif delete_level == 'class_db': success = delete_from_database(tag=tag, course_name=course, class_number=class_num); item_desc = f"Class {class_num} in '{course}'/'{tag}'"
                elif delete_level == 'pod_db': success = delete_from_database(tag=tag, course_name=course, pod_number=pod_num, class_number=class_num); item_desc = f"Pod {pod_num}" + (f" (Class {class_num})" if class_num else "") + f" in '{course}'/'{tag}'"
                else: flash("Invalid DB delete level.", "warning"); return redirect(url_for('main.view_allocations'))
                flash(f"Removed DB entry for {item_desc}." if success else f"Failed DB removal for {item_desc}.", 'success' if success else 'danger')
            except Exception as e_db: flash(f"Error during DB delete: {e_db}", 'danger'); logger.error(f"DB delete error: {e_db}", exc_info=True)
            query_params = {k: v for k, v in request.form.items() if k.startswith('filter_')}
            return redirect(url_for('main.view_allocations', **query_params))
        # --- Handle Full Teardown ---
        elif delete_level in ['class', 'pod']:
            if not all([vendor, course, host]): flash("Vendor, Course, Host required for infrastructure teardown.", "danger"); return redirect(url_for('main.view_allocations'))
            args_list, item_desc = [], ""
            if delete_level == 'class' and vendor.lower() == 'f5' and class_num is not None: args_list = ['teardown', '-v', vendor, '-g', course, '--host', host, '-t', tag, '-cn', str(class_num)]; item_desc = f"F5 Class {class_num}"
            elif delete_level == 'pod' and pod_num is not None:
                args_list = ['teardown', '-v', vendor, '-g', course, '--host', host, '-t', tag, '-s', str(pod_num), '-e', str(pod_num)]
                item_desc = f"Pod {pod_num}"
                if vendor.lower() == 'f5' and class_num is not None: args_list.extend(['-cn', str(class_num)]); item_desc += f" (Class {class_num})"
            else: flash("Invalid teardown level or missing identifiers.", "danger"); return redirect(url_for('main.view_allocations'))
            if args_list:
                thread = threading.Thread(target=run_labbuild_task, args=(args_list,), daemon=True); thread.start()
                flash(f"Submitted infrastructure teardown for {item_desc}.", 'info')
            else: flash("Failed build teardown command.", "danger")
        else: flash(f"Unsupported teardown level: '{delete_level}'.", "warning")
    except Exception as e: logger.error(f"Error processing teardown/delete request: {e}", exc_info=True); flash(f"Error processing request: {e}", 'danger')
    query_params = {k: v for k, v in request.form.items() if k.startswith('filter_')}
    return redirect(url_for('main.view_allocations', **query_params))


@bp.route('/teardown-tag', methods=['POST'])
def teardown_tag():
    """Handles teardown of an entire tag from the allocations page."""
    # Logic moved from original app.py
    from collections import defaultdict # Needed here
    tag = request.form.get('tag')
    if not tag: flash("Tag identifier is missing.", "danger"); return redirect(url_for('main.view_allocations'))
    logger.info(f"Initiating FULL teardown for Tag: '{tag}'")
    tasks_to_run = [] # List of ([args_list], description) tuples

    try:
        if db is None or alloc_collection is None: raise Exception("DB unavailable.")
        tag_doc = alloc_collection.find_one({"tag": tag})
        if not tag_doc: flash(f"Tag '{tag}' not found.", "warning"); return redirect(url_for('main.view_allocations'))

        courses_in_tag = tag_doc.get("courses", [])
        if not isinstance(courses_in_tag, list): courses_in_tag = []

        for course in courses_in_tag:
            if not isinstance(course, dict): continue
            course_name, vendor, pod_details = course.get("course_name"), course.get("vendor"), course.get("pod_details", [])
            if not course_name or not vendor or not isinstance(pod_details, list): continue
            items_by_host = defaultdict(lambda: {"pods": set(), "classes": set()})
            for pd in pod_details:
                if not isinstance(pd, dict): continue
                host, pod_num, class_num = pd.get("host", pd.get("pod_host")), pd.get("pod_number"), pd.get("class_number")
                if not host: continue
                is_f5 = vendor.lower() == 'f5'
                if is_f5 and class_num is not None: items_by_host[host]["classes"].add(class_num)
                elif pod_num is not None: items_by_host[host]["pods"].add(pod_num)

            for host, items in items_by_host.items():
                for class_num in sorted(list(items["classes"])): args = ['teardown', '-v', vendor, '-g', course_name, '--host', host, '-t', tag, '-cn', str(class_num)]; desc = f"Tag '{tag}', Course '{course_name}', Class '{class_num}'"; tasks_to_run.append((args, desc))
                if items["pods"]:
                    for pod_num in sorted(list(items["pods"])): args = ['teardown', '-v', vendor, '-g', course_name, '--host', host, '-t', tag, '-s', str(pod_num), '-e', str(pod_num)]; desc = f"Tag '{tag}', Course '{course_name}', Pod '{pod_num}'"; tasks_to_run.append((args, desc))

        if not tasks_to_run: flash(f"No teardown tasks found for Tag '{tag}'.", "warning")
        else:
            logger.info(f"Submitting {len(tasks_to_run)} tasks for Tag '{tag}' sequentially...")
            def run_sequential_tasks(tasks):
                for i, (args, desc) in enumerate(tasks): logger.info(f"Starting task {i+1}/{len(tasks)}: {desc}"); run_labbuild_task(args); logger.info(f"Finished task {i+1}/{len(tasks)}: {desc}")
                logger.info(f"All teardown tasks submitted for Tag '{tag}'.")
            thread = threading.Thread(target=run_sequential_tasks, args=(tasks_to_run,), daemon=True); thread.start()
            flash(f"Submitted {len(tasks_to_run)} teardown tasks for Tag '{tag}'.", "info")
    except Exception as e: logger.error(f"Error processing teardown Tag '{tag}': {e}", exc_info=True); flash(f"Error submitting teardown Tag '{tag}': {e}", 'danger')

    query_params = {k: v for k, v in request.form.items() if k.startswith('filter_')}
    return redirect(url_for('main.view_allocations', **query_params))


@bp.route('/update-summary', methods=['POST'])
def update_allocation_summary():
    """
    API endpoint to handle in-line edits of an allocation group's summary.
    """
    if not request.is_json:
        return jsonify({"success": False, "error": "Invalid request format, JSON expected."}), 415

    data = request.json
    logger.info(f"Received allocation summary update request: {data}")

    # --- 1. Extract and Validate Identifiers ---
    tag = data.get('tag')
    # The group is identified by its first course name for the update query
    course_name = data.get('course_name')

    if not tag or not course_name:
        return jsonify({"success": False, "error": "Missing tag or course_name identifier."}), 400

    # --- 2. Build the MongoDB Update Payload ---
    update_payload = {}
    # Create a mapping from the keys received from JS to the DB field names
    field_map = {
        'start_date': 'courses.$.start_date',
        'end_date': 'courses.$.end_date',
        'trainer_name': 'courses.$.trainer_name',
        'apm_username': 'courses.$.apm_username',
        'apm_password': 'courses.$.apm_password'
    }

    for key, db_field in field_map.items():
        if key in data: # Check if the key exists in the request
            update_payload[db_field] = data[key]

    if not update_payload:
        return jsonify({"success": True, "message": "No changes detected."})

    # --- 3. Perform the Database Update ---
    if alloc_collection is None:
        return jsonify({"success": False, "error": "Database service unavailable."}), 503

    try:
        result = alloc_collection.update_one(
            {"tag": tag, "courses.course_name": course_name},
            {"$set": update_payload}
        )

        if result.matched_count == 0:
            logger.warning(f"No allocation found for tag '{tag}' and course '{course_name}' to update.")
            return jsonify({"success": False, "error": "Allocation not found. It may have been recently deleted."}), 404
        
        if result.modified_count == 0:
            logger.info(f"Allocation for tag '{tag}' matched but no fields were changed.")
            return jsonify({"success": True, "message": "No changes made."})

        logger.info(f"Successfully updated allocation summary for tag '{tag}', course '{course_name}'.")
        return jsonify({"success": True, "message": "Allocation updated successfully."})

    except PyMongoError as e:
        logger.error(f"DB error updating allocation summary for tag '{tag}': {e}", exc_info=True)
        return jsonify({"success": False, "error": f"Database error: {e}"}), 500
    except Exception as e:
        logger.error(f"Unexpected error updating allocation summary for tag '{tag}': {e}", exc_info=True)
        return jsonify({"success": False, "error": "An unexpected server error occurred."}), 500


@bp.route('/toggle-tag-extend', methods=['POST'])
def toggle_tag_extend():
    """
    Toggles the 'extend' field (string "true"/"false") for a given tag
    in the 'currentallocation' collection based on the current state provided
    in the form submission.

    Redirects back to the allocations page, preserving any active filters
    and pagination settings.
    """
    tag_name = request.form.get('tag_name')
    # Get the status *as sent from the form* (state *before* the click)
    # Default to 'false' string if the input is missing, for safety.
    current_status_str = request.form.get('current_extend_status', 'false')

    # --- Preserve Filters & Pagination for Redirect ---
    # Collect all relevant query parameters that might have been passed back
    # from the allocations page form submission.
    redirect_args = {}
    for key in ['filter_tag', 'filter_vendor', 'filter_course', 'filter_host', 'filter_number', 'page', 'per_page']:
        # Use request.form for POST data, fallback to request.args for GET params if needed
        # Form submission usually puts everything in request.form for POST
        value = request.form.get(key)
        if value is not None: # Only include params that are present
             # Clean up filter keys if they have the prefix from the form
             clean_key = key.replace('filter_', '')
             redirect_args[clean_key] = value

    logger.info(f"Received toggle request for tag: '{tag_name}', current extend status from form: '{current_status_str}'")
    logger.debug(f"Redirect args collected: {redirect_args}")

    # --- Input Validation ---
    if not tag_name:
        flash("Tag name missing for toggle operation.", "danger")
        return redirect(url_for('main.view_allocations', **redirect_args))

    # --- Database Check ---
    if alloc_collection is None:
        flash("Allocation database collection is unavailable.", "danger")
        logger.error("alloc_collection is None in toggle_tag_extend.")
        return redirect(url_for('main.view_allocations', **redirect_args))

    # --- Determine the NEW status (opposite of current) ---
    try:
        # Convert received string status to boolean for logical flipping
        current_status_bool = current_status_str.lower() == 'true'
        # The new state is the opposite boolean
        new_status_bool = not current_status_bool
        # Convert the NEW state back to the STRING format ("true" or "false")
        # This must match the data type expected by DB queries/other logic.
        new_status_str = "true" if new_status_bool else "false"
    except Exception as e:
        logger.error(f"Error determining new status for tag '{tag_name}': {e}")
        flash("Internal error processing status toggle.", "danger")
        return redirect(url_for('main.view_allocations', **redirect_args))

    logger.info(f"Attempting to update tag '{tag_name}' extend status to: '{new_status_str}'")

    # --- Perform Database Update ---
    try:
        result = alloc_collection.update_one(
            {"tag": tag_name}, # Filter: Find the document by tag name
            {"$set": {"extend": new_status_str}} # Update: Set the 'extend' field
        )

        # --- Check Update Result and Provide Feedback ---
        logger.debug(f"MongoDB update result for tag '{tag_name}': Matched={result.matched_count}, Modified={result.modified_count}")

        if result.matched_count == 0:
            flash(f"Tag '{tag_name}' not found in database.", "warning")
            logger.warning(f"Tag '{tag_name}' not found during extend toggle update.")
        elif result.modified_count == 0:
             # Occurs if the document was found but the value was already the target value.
             flash(f"Tag '{tag_name}' extend status was not changed (already set to '{new_status_str}'?).", "info")
             logger.warning(f"Tag '{tag_name}' matched but extend status not modified. Value might already be '{new_status_str}'.")
        else:
            # Success Case
            new_status_display = "NO REUSE (Locked)" if new_status_str == "true" else "ALLOW REUSE (Unlocked)"
            flash(f"Tag '{tag_name}' updated. Pod reuse policy set to: {new_status_display}.", "success")
            logger.info(f"Successfully toggled extend status for tag '{tag_name}' to '{new_status_str}'.")

    except PyMongoError as e:
        logger.error(f"Database error toggling extend status for tag '{tag_name}': {e}", exc_info=True)
        flash("Database error updating tag status.", "danger")
    except Exception as e:
        logger.error(f"Unexpected error toggling extend status for tag '{tag_name}': {e}", exc_info=True)
        flash("An unexpected error occurred.", "danger")

    # --- Redirect back to the allocations page, preserving filters & pagination ---
    # The **redirect_args unpacks the dictionary into keyword arguments for url_for
    return redirect(url_for('main.view_allocations', **redirect_args))


@bp.route('/bulk-toggle-power', methods=['POST'])
def bulk_toggle_power():
    selected_items_json = request.form.get('selected_items_json')
    operation = request.args.get('operation') # 'start' or 'stop'

    if not selected_items_json or not operation or operation not in ['start', 'stop']:
        flash("Invalid bulk power toggle request.", "danger")
        return redirect(url_for('main.view_allocations', **request.form)) # Pass back filters

    try:
        selected_items = json.loads(selected_items_json)
        if not isinstance(selected_items, list):
            raise ValueError("Selected items data is not a list.")
    except (json.JSONDecodeError, ValueError) as e:
        flash(f"Error processing selected items: {e}", "danger")
        return redirect(url_for('main.view_allocations', **request.form))

    tasks_to_run = []
    for item in selected_items:
        # Validate item structure (basic)
        if not all(k in item for k in ['vendor', 'course', 'host', 'item_type', 'item_number', 'tag']):
            logger.warning(f"Skipping invalid item in bulk power toggle: {item}")
            continue

        args = [
            'manage',
            '-v', item['vendor'],
            '-g', item['course'],
            '--host', item['host'],
            '-t', item['tag'],
            '-o', operation
        ]
        item_num_str = str(item['item_number'])
        if item['item_type'] == 'f5_class':
            args.extend(['-cn', item_num_str])
        elif item['item_type'] == 'pod':
            args.extend(['-s', item_num_str, '-e', item_num_str])
            if item.get('vendor', '').lower() == 'f5' and item.get('class_number'):
                args.extend(['-cn', str(item['class_number'])])
        else:
            logger.warning(f"Unknown item_type '{item['item_type']}' for bulk power toggle. Skipping item: {item.get('tag')}/{item.get('course')}/{item_num_str}")
            continue
        
        description = f"Power {operation} for {item['item_type']} {item_num_str} (Tag: {item['tag']}, Course: {item['course']})"
        db_update_info = (
            item['tag'], item['course'], item['host'], item['item_number'],
            item['item_type'], item.get('class_number') 
        )
        tasks_to_run.append({'args': args, 'description': description, 'db_update_info': db_update_info})

    if tasks_to_run:
        _dispatch_bulk_labbuild_tasks(tasks_to_run, "power_toggle", operation_if_power_toggle=operation)
    else:
        flash("No valid items found to process for bulk power toggle.", "info")
    
    # Preserve filters from the form submission for redirection
    preserved_filters = {k: v for k, v in request.form.items() if k.startswith('filter_') or k in ['page', 'per_page']}
    return redirect(url_for('main.view_allocations', **preserved_filters))


@bp.route('/bulk-teardown-items', methods=['POST'])
def bulk_teardown_items():
    selected_items_json = request.form.get('selected_items_json')
    if not selected_items_json:
        flash("No items selected for bulk teardown.", "warning")
        return redirect(url_for('main.view_allocations', **request.form))

    try:
        selected_items = json.loads(selected_items_json)
        if not isinstance(selected_items, list): raise ValueError
    except:
        flash("Error processing selected items for teardown.", "danger")
        return redirect(url_for('main.view_allocations', **request.form))

    # --- Grouping and Range Merging Logic ---
    tasks_to_run = []
    # Group items by a tuple key: (vendor, course, host, tag, class_number_for_f5)
    grouped_items = defaultdict(lambda: {'pods': set(), 'f5_classes': set()})

    for item in selected_items:
        try:
            if not all(k in item for k in ['vendor', 'course', 'host', 'item_type', 'item_number', 'tag']):
                logger.warning(f"Skipping invalid item in bulk teardown: {item}")
                continue
            
            # **FIX**: Ensure item_number is converted to an integer immediately.
            item_number_int = int(item['item_number'])

            class_context = int(item.get('class_number')) if item.get('vendor', '').lower() == 'f5' and item.get('class_number') else None
            group_key = (item['vendor'], item['course'], item['host'], item['tag'], class_context)

            if item['item_type'] == 'f5_class':
                grouped_items[group_key]['f5_classes'].add(item_number_int)
            elif item['item_type'] == 'pod':
                grouped_items[group_key]['pods'].add(item_number_int)
        except (ValueError, TypeError) as e:
             logger.warning(f"Skipping item due to data conversion error: {e}. Item: {item}")
             continue
    
    logger.info(f"Bulk Teardown: Grouped selected items into {len(grouped_items)} potential jobs.")

    # Process each group to create labbuild commands
    for group_key, items in grouped_items.items():
        vendor, course, host, tag, class_num = group_key

        # 1. Process F5 Classes (each is a separate job)
        for f5_class_to_tear in sorted(list(items['f5_classes'])):
            args = ['teardown', '-v', vendor, '-g', course, '--host', host, '-t', tag, '-cn', str(f5_class_to_tear)]
            desc = f"Teardown F5 Class {f5_class_to_tear} (Tag: {tag})"
            tasks_to_run.append({'args': args, 'description': desc})

        # 2. Process Pods (merge contiguous ranges)
        if items['pods']:
            sorted_pods = sorted(list(items['pods']))
            
            if not sorted_pods: continue

            # **FIX**: Ensure start_range and end_range are always integers.
            start_range = sorted_pods[0]
            end_range = sorted_pods[0]

            for i in range(1, len(sorted_pods)):
                # Now this comparison is safe (int vs int)
                if sorted_pods[i] != end_range + 1:
                    # Create job for the completed range
                    args = ['teardown', '-v', vendor, '-g', course, '--host', host, '-t', tag, '-s', str(start_range), '-e', str(end_range)]
                    if class_num is not None: args.extend(['-cn', str(class_num)])
                    desc = f"Teardown Pods {start_range}-{end_range} (Tag: {tag})"
                    tasks_to_run.append({'args': args, 'description': desc})
                    
                    # Start a new range (with an integer)
                    start_range = sorted_pods[i]
                    end_range = sorted_pods[i]
                else:
                    # Extend the current range
                    end_range = sorted_pods[i]
            
            # Add the last range after the loop finishes
            args = ['teardown', '-v', vendor, '-g', course, '--host', host, '-t', tag, '-s', str(start_range), '-e', str(end_range)]
            if class_num is not None: args.extend(['-cn', str(class_num)])
            desc = f"Teardown Pods {start_range}-{end_range} (Tag: {tag})"
            tasks_to_run.append({'args': args, 'description': desc})

    # --- Dispatch the generated tasks ---
    if tasks_to_run:
        _dispatch_bulk_labbuild_tasks(tasks_to_run, "infrastructure_teardown")
    else:
        flash("No valid items found to process for bulk infrastructure teardown.", "info")

    preserved_filters = {k: v for k, v in request.form.items() if k.startswith('filter_') or k in ['page', 'per_page']}
    return redirect(url_for('main.view_allocations', **preserved_filters))


@bp.route('/bulk-teardown-tags', methods=['POST'])
def bulk_teardown_tags():
    """
    Handles bulk teardown requests for multiple tags from the notifications page.
    """
    tags_to_teardown = request.form.getlist('tags_to_teardown')
    if not tags_to_teardown:
        flash("No tags were selected for teardown.", "warning")
        return redirect(url_for('main.all_notifications'))

    logger.info(f"Initiating BULK teardown for {len(tags_to_teardown)} tags: {', '.join(tags_to_teardown)}")
    
    tasks_to_run = []
    
    if alloc_collection is None:
        flash("Database unavailable. Cannot process teardown.", "danger")
        return redirect(url_for('main.all_notifications'))
        
    try:
        # Fetch all details for the selected tags in a single query
        tag_docs_cursor = alloc_collection.find({"tag": {"$in": tags_to_teardown}})
        
        for tag_doc in tag_docs_cursor:
            tag = tag_doc.get("tag")
            for course in tag_doc.get("courses", []):
                course_name = course.get("course_name")
                vendor = course.get("vendor")
                if not all([course_name, vendor]): continue

                # Group pod details by host to create efficient teardown commands
                items_by_host = defaultdict(lambda: {"pods": set(), "classes": set()})
                for pd in course.get("pod_details", []):
                    host = pd.get("host")
                    if not host: continue
                    if vendor.lower() == 'f5' and pd.get("class_number") is not None:
                        items_by_host[host]["classes"].add(pd.get("class_number"))
                    elif pd.get("pod_number") is not None:
                        items_by_host[host]["pods"].add(pd.get("pod_number"))
                
                # Create teardown tasks
                for host, items in items_by_host.items():
                    for class_num in sorted(list(items["classes"])):
                        args = ['teardown', '-v', vendor, '-g', course_name, '--host', host, '-t', tag, '-cn', str(class_num)]
                        tasks_to_run.append({'args': args, 'description': f"Tag '{tag}', Class {class_num}"})
                    if items["pods"]:
                        # This could be further optimized to merge ranges, but individual calls are safer
                        for pod_num in sorted(list(items["pods"])):
                            args = ['teardown', '-v', vendor, '-g', course_name, '--host', host, '-t', tag, '-s', str(pod_num), '-e', str(pod_num)]
                            tasks_to_run.append({'args': args, 'description': f"Tag '{tag}', Pod {pod_num}"})

    except Exception as e:
        logger.error(f"Error preparing bulk teardown tasks: {e}", exc_info=True)
        flash("An error occurred while preparing the teardown jobs.", "danger")
        return redirect(url_for('main.all_notifications'))

    if tasks_to_run:
        _dispatch_bulk_labbuild_tasks(tasks_to_run, "bulk tag teardown")
    else:
        flash("No valid items found within the selected tags to tear down.", "info")

    return redirect(url_for('main.all_notifications'))


@bp.route('/bulk-db-delete-items', methods=['POST'])
def bulk_db_delete_items():
    selected_items_json = request.form.get('selected_items_json')
    if not selected_items_json:
        flash("No items selected for bulk DB deletion.", "warning")
        return redirect(url_for('main.view_allocations', **request.form))

    try:
        selected_items = json.loads(selected_items_json)
        if not isinstance(selected_items, list): raise ValueError
    except:
        flash("Error processing selected items for DB deletion.", "danger")
        return redirect(url_for('main.view_allocations', **request.form))

    deleted_count = 0
    failed_count = 0
    processed_tags_courses = set() # To avoid redundant messages for same course in a tag

    for item in selected_items:
        try:
            tag = item.get('tag')
            course_name = item.get('course')
            item_type = item.get('item_type')
            # item_number holds pod_number for type 'pod' or class_number for type 'f5_class'
            item_number = int(item['item_number']) if item.get('item_number') else None
            
            # For F5 pods, class_number context is in item['class_number']
            # For F5 class itself, item_number is class_number and item['class_number'] is also class_number
            class_number_context = int(item['class_number']) if item.get('class_number') else None

            pod_to_delete = None
            class_to_delete = None

            if item_type == 'f5_class':
                class_to_delete = item_number
            elif item_type == 'pod':
                pod_to_delete = item_number
                if item.get('vendor', '').lower() == 'f5': # F5 pod needs class context
                    class_to_delete = class_number_context 
                    if class_to_delete is None: # Should not happen if data is consistent
                        logger.warning(f"F5 pod {pod_to_delete} missing class context for DB delete. Item: {item}")
                        # This might delete all pods with this number if class_to_delete is None in delete_from_database
                        # For safety, skip if F5 pod and class context is missing from the selected item data
                        failed_count +=1
                        continue
            
            if not tag or not course_name:
                logger.warning(f"Skipping item for DB delete due to missing tag/course: {item}")
                failed_count += 1
                continue

            # Call delete_from_database for each distinct item
            # delete_from_database handles if pod_number or class_number is None
            if delete_from_database(tag, course_name=course_name, pod_number=pod_to_delete, class_number=class_to_delete):
                deleted_count += 1
                log_msg_key = (tag, course_name, pod_to_delete, class_to_delete)
                if log_msg_key not in processed_tags_courses:
                    logger.info(f"DB entry deleted for: Tag {tag}, Course {course_name}, Pod {pod_to_delete}, Class {class_to_delete}")
                    processed_tags_courses.add(log_msg_key)
            else:
                failed_count += 1
                logger.error(f"Failed DB delete for: Tag {tag}, Course {course_name}, Pod {pod_to_delete}, Class {class_to_delete}")

        except Exception as e:
            failed_count += 1
            logger.error(f"Error during bulk DB delete for item {item}: {e}", exc_info=True)

    if deleted_count > 0:
        flash(f"Successfully deleted {deleted_count} DB entries.", "success")
    if failed_count > 0:
        flash(f"Failed to delete {failed_count} DB entries. Check logs.", "danger")
    if deleted_count == 0 and failed_count == 0:
        flash("No valid items found to process for DB deletion.", "info")
        
    preserved_filters = {k: v for k, v in request.form.items() if k.startswith('filter_') or k in ['page', 'per_page']}
    return redirect(url_for('main.view_allocations', **preserved_filters))


# In your routes file (e.g., dashboard/routes.py)

@bp.route('/export-current-lab-report')
def export_current_lab_report():
    """
    Generates and serves the full, comprehensive labbuild excel report.
    This replaces the old dummy function.
    """
    logger.info("Request received for 'Current Lab Report', generating full report.")
<<<<<<< HEAD
=======

    try:
        # 1. Fetch and process all the data.
        # --- THIS LINE IS CHANGED ---
        # It now unpacks a 4th value: the dynamically created host map.
        course_allocs, trainer_pods, extended_pods, dynamic_host_map = get_full_report_data(db)

        # 2. Generate the Excel file in memory.
        # --- THIS LINE IS CHANGED ---
        # It now passes the dynamic_host_map as a 4th argument.
        excel_stream = generate_excel_in_memory(
            course_allocs, trainer_pods, extended_pods, dynamic_host_map
        )

        # 3. Prepare the filename
        next_monday_str = get_next_monday_date_str("%Y%m%d")
        filename = f"Lab Build - {next_monday_str}.xlsx"

        # 4. Create and return a Flask Response to trigger the download
        return Response(
            excel_stream,
            mimetype='application/vnd.openxmlformats-officedocument.spreadsheetml.sheet',
            headers={
                'Content-Disposition': f'attachment;filename={filename}'
            }
        )
    except Exception as e:
        logger.error(f"Failed to generate full lab report: {e}", exc_info=True)
        flash(f"Could not generate the report. Error: {e}", 'danger')
        # Redirect back to the page where the button was
        # Make sure 'main.view_allocations' is the correct endpoint name for your dashboard
        return redirect(url_for('main.view_allocations'))
    except Exception as e:
        logger.error(f"Failed to generate full lab report: {e}", exc_info=True)
        flash(f"Could not generate the report. Error: {e}", 'danger')
        # Redirect back to the page where the button was
        return redirect(url_for('main.view_allocations'))
>>>>>>> b56d760c

    try:
        # 1. Fetch and process all the data using our new helper
        course_allocs, trainer_pods, extended_pods = get_full_report_data(db)

        # 2. Generate the Excel file in memory using our new helper
        excel_stream = generate_excel_in_memory(course_allocs, trainer_pods, extended_pods)

        # 3. Prepare the filename
        next_monday_str = get_next_monday_date_str("%Y%m%d")
        filename = f"Lab Build - {next_monday_str}.xlsx"

        # 4. Create and return a Flask Response to trigger the download
        return Response(
            excel_stream,
            mimetype='application/vnd.openxmlformats-officedocument.spreadsheetml.sheet',
            headers={
                'Content-Disposition': f'attachment;filename={filename}'
            }
        )
    except Exception as e:
        logger.error(f"Failed to generate full lab report: {e}", exc_info=True)
        flash(f"Could not generate the report. Error: {e}", 'danger')
        # Redirect back to the page where the button was
        return redirect(url_for('main.view_allocations'))


# In allocation_actions.py

# In allocation_actions.py

@bp.route('/export-trainer-pod-allocation')
def export_trainer_pod_allocation():
    """
    Generates and serves the structured trainer pod allocation report.
    """
    logger.info("Request received for 'Trainer Pod Allocation' report.")
    try:
        # 1. Fetch and process the specific trainer pod data
        trainer_pods_data = fetch_trainer_pod_data(db)

        # 2. Generate the Excel file in memory
        if not trainer_pods_data:
            flash("No trainer pod data was found to generate the report.", "warning")
            return redirect(url_for('main.view_allocations'))

        excel_stream = create_trainer_report_in_memory(trainer_pods_data)

        # 3. Prepare the filename
        next_monday_str = get_next_monday_date_str("%Y%m%d")
        filename = f"Trainer Pod Allocation - {next_monday_str}.xlsx"

        # 4. Serve the file
        return Response(
            excel_stream,
            mimetype='application/vnd.openxmlformats-officedocument.spreadsheetml.sheet',
            headers={'Content-Disposition': f'attachment;filename={filename}'}
        )
    except Exception as e:
        logger.error(f"Failed to generate Trainer Pod Allocation report: {e}", exc_info=True)
        flash(f"Could not generate the trainer pod report. Error: {e}", 'danger')
        return redirect(url_for('main.view_allocations')) # Adjust redirect as needed<|MERGE_RESOLUTION|>--- conflicted
+++ resolved
@@ -790,8 +790,6 @@
     This replaces the old dummy function.
     """
     logger.info("Request received for 'Current Lab Report', generating full report.")
-<<<<<<< HEAD
-=======
 
     try:
         # 1. Fetch and process all the data.
@@ -829,35 +827,7 @@
         flash(f"Could not generate the report. Error: {e}", 'danger')
         # Redirect back to the page where the button was
         return redirect(url_for('main.view_allocations'))
->>>>>>> b56d760c
-
-    try:
-        # 1. Fetch and process all the data using our new helper
-        course_allocs, trainer_pods, extended_pods = get_full_report_data(db)
-
-        # 2. Generate the Excel file in memory using our new helper
-        excel_stream = generate_excel_in_memory(course_allocs, trainer_pods, extended_pods)
-
-        # 3. Prepare the filename
-        next_monday_str = get_next_monday_date_str("%Y%m%d")
-        filename = f"Lab Build - {next_monday_str}.xlsx"
-
-        # 4. Create and return a Flask Response to trigger the download
-        return Response(
-            excel_stream,
-            mimetype='application/vnd.openxmlformats-officedocument.spreadsheetml.sheet',
-            headers={
-                'Content-Disposition': f'attachment;filename={filename}'
-            }
-        )
-    except Exception as e:
-        logger.error(f"Failed to generate full lab report: {e}", exc_info=True)
-        flash(f"Could not generate the report. Error: {e}", 'danger')
-        # Redirect back to the page where the button was
-        return redirect(url_for('main.view_allocations'))
-
-
-# In allocation_actions.py
+
 
 # In allocation_actions.py
 
