--- conflicted
+++ resolved
@@ -12,20 +12,13 @@
 # Modified: Now needs manage_environment for the Avaya-specific logic
 from commands import setup_environment, teardown_environment, manage_environment
 
-<<<<<<< HEAD
 # --- NEW Imports for host-level operations ---
-=======
-# --- Imports for host-level operations ---
->>>>>>> 26acf330
 from vcenter_utils import get_vcenter_instance
 from config_utils import get_host_by_name
 from managers.vm_manager import VmManager
 from pyVmomi import vim
-<<<<<<< HEAD
 # --- END NEW Imports ---
 
-=======
->>>>>>> 26acf330
 
 logger = logging.getLogger('labbuild.batch')
 
@@ -176,11 +169,7 @@
     except Exception as e: print(f"An unexpected error occurred: {e}", file=sys.stderr)
 
 
-<<<<<<< HEAD
 # --- UPDATED FUNCTION FOR HOST-LEVEL OPERATIONS ---
-=======
-# --- THIS IS THE FUNCTION THAT WAS MISSING ---
->>>>>>> 26acf330
 def perform_host_level_operation(vendor: str, host: str, operation: str, yes: bool, thread_count: int, verbose: bool):
     """
     Finds all resource pools for a vendor on a specific host and performs a power operation.
@@ -302,18 +291,11 @@
 
         host_short_2char = host_details['host_name'][-2:] if len(host_details['host_name']) > 2 else host_details['host_name']
         
-<<<<<<< HEAD
         # --- IMPROVED REGEX PATTERNS ---
-=======
->>>>>>> 26acf330
         patterns = {
             'cp': re.compile(r'^cp-(maestro-)?pod\d+$'),
             'pa': re.compile(rf'^pa-pod\d+(?:-{host_short_2char})?$'), # Suffix optional
             'f5': re.compile(r'^f5-class\d+$'),
-<<<<<<< HEAD
-            # Avaya pattern updated for robustness, although it's now handled by the DB logic above
-=======
->>>>>>> 26acf330
             'av': re.compile(rf'^av-(ipo-)?pod\d+(?:-{host_short_2char})?$'),
             'nu': re.compile(rf'^nu-pod\d+-{host_short_2char}$'),
             'pr': re.compile(r'^(pr-pod\d+|.*-pod\d+)$')
@@ -327,10 +309,7 @@
             for child_rp in rp_root.resourcePool:
                 if vendor_pattern.match(child_rp.name):
                     collected_list.append(child_rp)
-<<<<<<< HEAD
                 # Recurse into all children, as a matching RP might be nested
-=======
->>>>>>> 26acf330
                 collect_rps_recursive(child_rp, collected_list)
 
         target_rps = []
@@ -356,7 +335,6 @@
         print(f"\nUser confirmed. Submitting {len(target_rps)} operations now...")
 
         def power_op_worker(vm_obj):
-<<<<<<< HEAD
             """Performs a power operation on a single VM object."""
             if operation == 'start':
                 vmm.poweron_vm(vm_obj.name)
@@ -378,27 +356,12 @@
 
             if not all_vms_in_rp:
                 return (rp_obj.name, "success", "No VMs found in RP.")
-=======
-            if operation == 'start': vmm.poweron_vm(vm_obj.name)
-            elif operation == 'stop': vmm.poweroff_vm(vm_obj.name)
-            elif operation == 'reboot': vmm.poweroff_vm(vm_obj.name); vmm.poweron_vm(vm_obj.name)
-
-        def rp_worker(rp_obj):
-            all_vms_in_rp = []
-            def collect_vms_recursive(current_rp):
-                all_vms_in_rp.extend(current_rp.vm)
-                for child_rp in current_rp.resourcePool: collect_vms_recursive(child_rp)
-            collect_vms_recursive(rp_obj)
-
-            if not all_vms_in_rp: return (rp_obj.name, "success", "No VMs found in RP.")
->>>>>>> 26acf330
             
             errors = []
             with ThreadPoolExecutor(max_workers=10) as vm_executor:
                 future_to_vm = {vm_executor.submit(power_op_worker, vm): vm.name for vm in all_vms_in_rp}
                 for future in as_completed(future_to_vm):
                     vm_name = future_to_vm[future]
-<<<<<<< HEAD
                     try:
                         future.result()
                     except Exception as e:
@@ -406,12 +369,6 @@
             
             if errors:
                 return (rp_obj.name, "failure", "; ".join(errors))
-=======
-                    try: future.result()
-                    except Exception as e: errors.append(f"VM '{vm_name}': {e}")
-            
-            if errors: return (rp_obj.name, "failure", "; ".join(errors))
->>>>>>> 26acf330
             return (rp_obj.name, "success", f"Operation '{operation}' completed for {len(all_vms_in_rp)} VM(s).")
 
         with ThreadPoolExecutor(max_workers=thread_count) as executor:
@@ -428,21 +385,13 @@
                         print(f"  [FAILURE] Operation for RP {rp_name} completed with errors: {message}")
                 except Exception as exc:
                     print(f"  [FAILURE] Operation failed catastrophically for RP: {name}. Error: {exc}")
-<<<<<<< HEAD
                     if verbose:
                         import traceback
                         traceback.print_exc()
-=======
-                    if verbose: import traceback; traceback.print_exc()
->>>>>>> 26acf330
 
         print("\n--- Host-Level Operation Finished ---")
     except Exception as e:
         print(f"An unexpected error occurred during host-level operation: {e}", file=sys.stderr)
-<<<<<<< HEAD
         if verbose:
             import traceback
-            traceback.print_exc()
-=======
-        if verbose: import traceback; traceback.print_exc()
->>>>>>> 26acf330
+            traceback.print_exc()