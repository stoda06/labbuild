import logging
import sys
import argparse
from typing import Optional, Dict, List, Any
from concurrent.futures import ThreadPoolExecutor
from utils import wait_for_tasks
from tqdm import tqdm
from tabulate import tabulate
import threading
from concurrent.futures import ThreadPoolExecutor, as_completed
from collections import defaultdict

# Import local utilities and helpers
from config_utils import fetch_and_prepare_course_config, extract_components, get_host_by_name
from vcenter_utils import get_vcenter_instance
# Pass args_dict down to orchestrator functions
from orchestrator import vendor_setup, vendor_teardown, update_monitor_and_database
from operation_logger import OperationLogger
# Import the new function from db_utils
from db_utils import update_database, delete_from_database, get_prtg_url, mongo_client, get_test_params_by_tag
from monitor.prtg import PRTGManager
from constants import DB_NAME, ALLOCATION_COLLECTION

import labs.setup.checkpoint as checkpoint 
from labs.test.test_utils import parse_exclude_string, get_test_jobs_by_vendor, display_test_jobs, get_test_jobs_for_range, execute_single_test_worker, _format_pod_ranges
import labs.manage.vm_operations as vm_operations

logger = logging.getLogger('labbuild.commands')

# --- Constants for return status ---
COMPONENT_LIST_STATUS = "component_list_displayed"
TEMP_COURSE_CONFIG_COLLECTION = "temp_courseconfig"

COMPONENT_LIST_STATUS = "component_list_displayed"
RED = '\033[91m'
ENDC = '\033[0m'

<<<<<<< HEAD
def test_environment(args_dict, operation_logger=None):
    """
    Runs a test suite for a lab, by tag, by vendor, or by manual parameters.
    MODIFIED: Now returns a flat list of all component test results.
    """
=======
def test_environment(args_dict: Dict[str, Any], operation_logger: Optional[OperationLogger] = None) -> List[Dict[str, Any]]:
    """Runs a test suite for a lab, by tag, by vendor, or by manual parameters."""
    
    # --- Mode 0: Database listing mode ---
    if args_dict.get('db'):
        logger.info("Database listing mode invoked for 'test' command.")
        
        vendor_filter = args_dict.get('vendor')
        start_filter = args_dict.get('start_pod')
        end_filter = args_dict.get('end_pod')

        processed_data = []
        
        try:
            with mongo_client() as client:
                if not client:
                    err_msg = "Database connection failed."
                    logger.error(err_msg)
                    print(f"Error: {err_msg}", file=sys.stderr)
                    return [{"status": "failed", "error": err_msg}]

                db = client[DB_NAME]
                collection = db[ALLOCATION_COLLECTION]
                
                query = {}
                if vendor_filter:
                    # Case-insensitive match for vendor
                    query["courses.vendor"] = {"$regex": f"^{vendor_filter}$", "$options": "i"}
                
                logger.debug(f"Querying allocations with: {query}")
                allocations = collection.find(query)
                
                for alloc in allocations:
                    tag = alloc.get("tag", "N/A")
                    for course in alloc.get("courses", []):
                        vendor = course.get("vendor", "N/A")
                        course_name = course.get("course_name", "N/A")
                        
                        all_hosts = set()
                        all_item_numbers = [] # Holds pod numbers or class numbers based on vendor

                        is_f5 = vendor.lower() == 'f5'

                        # In F5, we filter by class number. In others, by pod number.
                        item_key = "class_number" if is_f5 else "pod_number"
                        
                        for detail in course.get("pod_details", []):
                            host = detail.get("host")
                            item_num_raw = detail.get(item_key)
                            
                            if not host or item_num_raw is None:
                                continue
                            
                            try:
                                item_num = int(item_num_raw)
                            except (ValueError, TypeError):
                                logger.warning(f"Skipping non-integer {item_key} '{item_num_raw}' in course '{course_name}'.")
                                continue

                            # Apply range filter if provided
                            if start_filter is not None and end_filter is not None:
                                if not (start_filter <= item_num <= end_filter):
                                    continue
                            
                            all_hosts.add(host)
                            all_item_numbers.append(item_num)
                        
                        # Only add a row if there are items left after filtering
                        if all_item_numbers:
                            range_str = _format_pod_ranges(all_item_numbers)
                            hosts_str = ", ".join(sorted(list(all_hosts)))
                            processed_data.append([tag, vendor.upper(), course_name, hosts_str, range_str])

        except Exception as e:
            err_msg = f"An error occurred while querying the database: {e}"
            logger.error(err_msg, exc_info=True)
            print(f"Error: {err_msg}", file=sys.stderr)
            return [{"status": "failed", "error": err_msg}]

        if not processed_data:
            print("\nNo allocations found matching the specified criteria.")
        else:
            # Sort data by tag, then course name for consistent output
            processed_data.sort(key=lambda x: (x[0], x[2]))
            headers = ["Tag", "Vendor", "Course Name", "Host(s)", "Pod/Class Range"]
            print("\n" + "="*80)
            print("                       DATABASE ALLOCATION SUMMARY")
            print("="*80)
            print(tabulate(processed_data, headers=headers, tablefmt="fancy_grid"))
            print("="*80)

        return [{"status": "completed_db_list"}]

>>>>>>> 9844519e
    thread_count = args_dict.get('thread', 10)

    # --- Mode 1: Vendor-wide test mode ---
    is_vendor_mode = (args_dict.get('vendor') and not args_dict.get('tag') and
                      args_dict.get('start_pod') is None and args_dict.get('end_pod') is None)
    if is_vendor_mode:
        vendor = args_dict['vendor']
        logger.info(f"Vendor-wide test mode for '{vendor}' with {thread_count} threads.")
        
        exclude_set = parse_exclude_string(args_dict.get('exclude'))
        jobs = get_test_jobs_by_vendor(vendor, exclude_set)
        
        if not jobs:
            print(f"\nNo testable allocations found for vendor '{vendor}' (after exclusions).")
            return [{"status": "completed_no_tasks"}]

        display_test_jobs(jobs, vendor)

        all_results = []
        all_failures = []
        print_lock = threading.Lock()

        with ThreadPoolExecutor(max_workers=thread_count) as executor:
            future_to_job = {}
            for job in jobs:
                job_args_dict = job.copy()
                job_args_dict["group"] = job.get("course_name")
                job_args_dict["component"] = args_dict.get("component")
                future = executor.submit(execute_single_test_worker, job_args_dict, print_lock)
                future_to_job[future] = job
            
            for future in tqdm(as_completed(future_to_job), total=len(jobs), desc="Running Tests", unit="job"):
                try:
                    results = future.result()
                    all_results.extend(results)
                    for res in results:
                        if res.get('status', '').upper() not in ['UP', 'SUCCESS', 'OPEN']:
                            all_failures.append(res)
                except Exception as e:
                    job_info = future_to_job[future]
                    logger.error(f"Job {job_info} generated an exception: {e}", exc_info=True)
                    failure_report = {'pod': job_info.get('start_pod', 'N/A'), 'component': 'Execution', 
                                      'status': 'EXCEPTION', 'error': str(e)}
                    all_failures.append(failure_report)
                    all_results.append(failure_report)

        if all_failures:
            print("\n" + "="*80)
            print("                       CONSOLIDATED ERROR REPORT")
            print("="*80)
            headers = ["Pod/Class", "Component", "IP Address", "Port", "Status/Error"]
            error_table_data = []
            for fail in sorted(all_failures, key=lambda x: (x.get('pod') or x.get('class_number', 0))):
                pod_id = fail.get('pod') or fail.get('class_number', 'N/A')
                status = f"{RED}{fail.get('status') or fail.get('error', 'Unknown')}{ENDC}"
                error_table_data.append([
                    pod_id, fail.get('component', 'N/A'), fail.get('ip', 'N/A'),
                    fail.get('port', 'N/A'), status
                ])
            print(tabulate(error_table_data, headers=headers, tablefmt="fancy_grid"))
            print("="*80)
        else:
            print("\n✅ All tests completed successfully with no reported failures.")

        return all_results

    # --- Mode 2: Component listing request ---
    if args_dict.get('component') == '?':
        course_name = args_dict.get('group')
        if not course_name:
            err_msg = "Cannot list components: --group (course name) is required with --component '?'"
            logger.error(err_msg); print(f"Error: {err_msg}", file=sys.stderr)
            return [{"status": "failed", "error": err_msg}]
        
        logger.info(f"Listing components for course: {course_name}")
        try:
            with mongo_client() as client:
                if not client: raise ConnectionError("DB connection failed.")
                db = client[DB_NAME]
                collection = db[TEMP_COURSE_CONFIG_COLLECTION]
                doc = collection.find_one({"course_name": course_name}, {"components.component_name": 1})
                if not doc or 'components' not in doc:
                    print(f"No components found for course: {course_name}")
                    return [{"status": "success", "message": "No components found"}]
                
                component_names = sorted([c.get('component_name') for c in doc.get('components', []) if c.get('component_name')])
                print(f"\nAvailable components for course '{course_name}':\n  - " + "\n  - ".join(component_names))
                print("\nUse -c with one or more comma-separated names to test specific components.")
                return [{"status": "success", "message": "Component list displayed"}]
        except Exception as e:
            err_msg = f"Failed to fetch component list: {e}"; logger.error(err_msg, exc_info=True)
            print(f"Error: {err_msg}", file=sys.stderr)
            return [{"status": "failed", "error": err_msg}]

    # --- Mode 3: Tag-based test mode ---
    if args_dict.get('tag'):
        tag = args_dict.get('tag')
        logger.info(f"Test command invoked with tag: '{tag}'. Fetching parameters from database.")
        try:
            if any(k in args_dict for k in ['vendor', 'start_pod', 'host', 'group'] if k != 'tag'):
                logger.warning(f"Conflicting arguments provided with --tag. Using parameters from tag '{tag}'.")
            
            test_params = get_test_params_by_tag(tag)
            if not test_params:
                err_msg = f"Could not retrieve valid test parameters for tag '{tag}'."
                logger.error(err_msg); print(f"Error: {err_msg}", file=sys.stderr)
                return [{"status": "failed", "error": err_msg}]

            args_dict.update(test_params)
            logger.info(f"Successfully fetched parameters for tag '{tag}': {test_params}")
            print_lock = threading.Lock()
            return execute_single_test_worker(args_dict, print_lock)

        except Exception as e:
            err_msg = f"An unexpected error occurred while fetching parameters for tag '{tag}': {e}"
            logger.error(err_msg, exc_info=True); print(f"Error: {err_msg}", file=sys.stderr)
            return [{"status": "failed", "error": err_msg}]

    # --- Mode 4: Manual test mode with range ---
    is_manual_range_mode = args_dict.get('start_pod') is not None and args_dict.get('end_pod') is not None
    if is_manual_range_mode:
        logger.info("Manual test mode invoked with pod/class range.")
        if not args_dict.get('vendor'):
            err_msg = "Missing required argument for manual test: --vendor"
            logger.error(err_msg); print(f"Error: {err_msg}", file=sys.stderr)
            return [{"status": "failed", "error": err_msg}]

        jobs = get_test_jobs_for_range(
            vendor=args_dict['vendor'],
            start_num=args_dict['start_pod'],
            end_num=args_dict['end_pod'],
            host_filter=args_dict.get('host'),
            group_filter=args_dict.get('group')
        )

        if not jobs:
            err_msg = "No matching allocations found in the database for the specified criteria."
            logger.warning(err_msg)
            print(f"\nInfo: {err_msg}")
            return [{"status": "completed_no_tasks"}]

        display_test_jobs(jobs, args_dict['vendor'])

        all_results = []
        all_failures = []
        print_lock = threading.Lock()
        with ThreadPoolExecutor(max_workers=thread_count) as executor:
            future_to_job = {}
            for job in jobs:
                job_args_dict = job.copy()
                job_args_dict["group"] = job.get("course_name")
                job_args_dict["component"] = args_dict.get("component")
                future = executor.submit(execute_single_test_worker, job_args_dict, print_lock)
                future_to_job[future] = job
            
            for future in tqdm(as_completed(future_to_job), total=len(jobs), desc="Running Tests", unit="job"):
                try:
                    results = future.result()
                    all_results.extend(results)
                    for res in results:
                        if res.get('status', '').upper() not in ['UP', 'SUCCESS', 'OPEN']:
                            all_failures.append(res)
                except Exception as e:
                    job_info = future_to_job[future]
                    logger.error(f"Job {job_info} generated an exception: {e}", exc_info=True)
                    failure_report = {'pod': job_info.get('start_pod', 'N/A'), 'component': 'Execution', 
                                      'status': 'EXCEPTION', 'error': str(e)}
                    all_failures.append(failure_report)
                    all_results.append(failure_report)

        if all_failures:
            print("\n" + "="*80)
            print("                       CONSOLIDATED ERROR REPORT")
            print("="*80)
            headers = ["Pod/Class", "Component", "IP Address", "Port", "Status/Error"]
            error_table_data = []
            for fail in sorted(all_failures, key=lambda x: (x.get('pod') or x.get('class_number', 0))):
                pod_id = fail.get('pod') or fail.get('class_number', 'N/A')
                status = f"{RED}{fail.get('status') or fail.get('error', 'Unknown')}{ENDC}"
                error_table_data.append([pod_id, fail.get('component', 'N/A'), fail.get('ip', 'N/A'), fail.get('port', 'N/A'), status])
            print(tabulate(error_table_data, headers=headers, tablefmt="fancy_grid"))
            print("="*80)
        else:
            print("\n✅ All tests completed successfully with no reported failures.")

        return all_results
    
    # --- Fallback Error ---
    err_msg = "Invalid arguments for 'test' command. Please provide a --tag, or --vendor for a vendor-wide test, or a pod/class range with --start-pod and --end-pod, or use --db to list allocations."
    logger.error(err_msg); print(f"Error: {err_msg}", file=sys.stderr)
    return [{"status": "failed", "error": err_msg}]

# --- Modified setup_environment ---
# Accepts args_dict instead of argparse.Namespace
def setup_environment(args_dict: Dict[str, Any], operation_logger: OperationLogger) -> List[Dict[str, Any]]:
    """Handles the 'setup' command logic, taking args as a dictionary."""
    # --- Extract arguments from dict, providing defaults and type conversion ---
    course_arg = args_dict.get('course')
    vendor_arg = args_dict.get('vendor')
    host_arg = args_dict.get('host')
    tag_arg = args_dict.get('tag') # Default already handled by argparse, but good practice here too
    thread_arg = int(args_dict.get('thread', 4)) # Use default from labbuild.py if not present
    # Handle potential None before int conversion for range/class/memory
    start_pod_arg_str = args_dict.get('start_pod')
    start_pod_arg = int(start_pod_arg_str) if start_pod_arg_str is not None else None
    end_pod_arg_str = args_dict.get('end_pod')
    end_pod_arg = int(end_pod_arg_str) if end_pod_arg_str is not None else None
    class_number_arg_str = args_dict.get('class_number')
    class_number_arg = int(class_number_arg_str) if class_number_arg_str is not None else None
    component_arg = args_dict.get('component')
    datastore_arg = args_dict.get('datastore', 'vms') # Default handled by argparse, good fallback
    db_only_arg = args_dict.get('db_only', False) # Checkbox values might be True/False or absent
    monitor_only_arg = args_dict.get('monitor_only', False)
    perm_arg = args_dict.get('perm', False)
    rebuild_arg = args_dict.get('re_build', False) # 're-build' becomes 're_build'
    full_arg = args_dict.get('full', False)
    memory_arg_str = args_dict.get('memory')
    memory_arg = int(memory_arg_str) if memory_arg_str is not None else None
    prtg_server_arg = args_dict.get('prtg_server')
    # verbose_arg is handled when setting up the logger in the calling function (labbuild.py)
    # --- End Argument Extraction ---
    # --- NEW: Extract optional metadata arguments ---
    start_date_arg = args_dict.get('start_date')
    end_date_arg = args_dict.get('end_date')
    trainer_name_arg = args_dict.get('trainer_name')
    username_arg = args_dict.get('username')
    password_arg = args_dict.get('password')
    # --- END NEW EXTRACTION ---

    all_results = []
    course_config = None

    # Check required args that argparse might have missed or aren't easily enforced
    # Course and Vendor are marked required in argparse now
    # if not course_arg or not vendor_arg:
    #      err_msg = "Missing required arguments: course and/or vendor."
    #      logger.critical(err_msg)
    #      operation_logger.log_pod_status(pod_id="arg_validation", status="failed", step="missing_arguments", error=err_msg)
    #      return [{"identifier": "arg_validation", "status": "failed", "error_message": err_msg}]

    # Pod range/Class number validation (already checked in labbuild.py, but keep for robustness)
    is_f5_vendor = vendor_arg.lower() == 'f5'
    # Special modes don't need range/host/class validation here (checked in labbuild.py)
    needs_range_validation = not db_only_arg and not monitor_only_arg and not perm_arg and component_arg != "?"

    if needs_range_validation:
        if is_f5_vendor and class_number_arg is None:
            err_msg = "--class_number required for F5 setup."
            logger.critical(err_msg)
            operation_logger.log_pod_status(pod_id="arg_validation", status="failed", step="missing_arguments", error=err_msg)
            return [{"identifier": "arg_validation", "status": "failed", "error_message": err_msg}]
        elif not is_f5_vendor and (start_pod_arg is None or end_pod_arg is None):
             err_msg = "--start-pod / --end-pod required for non-F5 setup."
             logger.critical(err_msg)
             operation_logger.log_pod_status(pod_id="arg_validation", status="failed", step="missing_arguments", error=err_msg)
             return [{"identifier": "arg_validation", "status": "failed", "error_message": err_msg}]
        if start_pod_arg is not None and end_pod_arg is not None and start_pod_arg > end_pod_arg:
             err_msg = "Error: start-pod cannot be greater than end-pod."
             logger.critical(err_msg)
             operation_logger.log_pod_status(pod_id="arg_validation", status="failed", step="invalid_pod_range", error=err_msg)
             return [{"identifier": "arg_validation", "status": "failed", "error_message": err_msg}]
        if not host_arg: # Host is generally needed unless db/monitor/perm only or listing components
            err_msg = "--host is required for this operation."
            logger.critical(err_msg)
            operation_logger.log_pod_status(pod_id="arg_validation", status="failed", step="missing_arguments", error=err_msg)
            return [{"identifier": "arg_validation", "status": "failed", "error_message": err_msg}]

    # Fetch course config early (needed for component list and most paths)
    # Skip fetch if only listing courses (course_arg == '?') - this case is handled in labbuild.py now
    if course_arg != "?":
        try:
            course_config = fetch_and_prepare_course_config(course_arg)
        except ValueError as e: # Specific error for "not found"
            logger.critical(f"Configuration Error: {e}")
            operation_logger.log_pod_status(pod_id="config_fetch", status="failed", step="fetch_initial_config", error=str(e))
            return [{"identifier": "config_fetch", "status": "failed", "error_message": str(e)}]
        except Exception as e: # Catch other potential errors (DB connection, JSON parsing)
            logger.critical(f"Failed to fetch or prepare course config '{course_arg}': {e}", exc_info=True)
            operation_logger.log_pod_status(pod_id="config_fetch", status="failed", step="fetch_initial_config", error=str(e))
            return [{"identifier": "config_fetch", "status": "failed", "error_message": str(e)}]

    # --- Handle Course Listing "?" ---
    # This should be handled by labbuild.py based on args.course == "?"
    # If somehow this function is called with course_arg == "?", handle gracefully.
    if course_arg == "?":
        logger.warning("setup_environment called with course='?'. Listing should be handled by caller.")
        # list_vendor_courses(vendor_arg) # list_vendor_courses exits, don't call here.
        # Return an empty success or a specific status if needed, but labbuild.py handles this now.
        return [{"identifier": "course_list_request", "status": "skipped", "message": "Course listing handled by entry point."}]

    # --- Handle Component Listing "?" ---
    if component_arg == "?":
        if not course_config: # Should have been loaded above unless course_arg was "?"
            logger.error("Cannot list components: Config not loaded.")
            operation_logger.log_pod_status(pod_id="component_list", status="failed", step="config_not_loaded", error="Config not loaded")
            return [{"identifier": "component_list", "status": "failed", "error_message": "Config not loaded"}]

        try:
            comps = extract_components(course_config)
            # Log the components instead of printing directly, let caller handle display
            component_list_str = "\nComponents for '{}':\n  - {}".format(course_arg, "\n  - ".join(comps))
            logger.info(component_list_str) # Log the list
            operation_logger.log_pod_status(pod_id="component_list", status="success", step="list_components")
            # Return a special status that the calling function (labbuild.py) can recognize
            return [{"identifier": "component_list", "status": COMPONENT_LIST_STATUS, "components": comps}]
        except Exception as e_extract:
            logger.error(f"Error extracting components for '{course_arg}': {e_extract}", exc_info=True)
            operation_logger.log_pod_status(pod_id="component_list", status="failed", step="extract_components_error", error=str(e_extract))
            return [{"identifier": "component_list", "status": "failed", "error_message": str(e_extract)}]
    # --- End Component Listing ---

    # --- Component Selection Validation ---
    selected_components = None
    if component_arg:
        if not course_config: # Should be loaded unless error occurred
             logger.error("Cannot validate components: Config not loaded.")
             return [{"identifier": "component_validation", "status": "failed", "error_message": "Config not loaded"}]
        selected_components = [c.strip() for c in component_arg.split(",")]
        available_components = extract_components(course_config)
        invalid_components = [c for c in selected_components if c not in available_components]
        if invalid_components:
            err_msg = f"Invalid components specified: {', '.join(invalid_components)}. Available: {', '.join(available_components)}"
            logger.error(err_msg)
            operation_logger.log_pod_status(pod_id="component_validation", status="failed", step="invalid_component", error=err_msg)
            return [{"identifier": "component_validation", "status": "failed", "error_message": err_msg}]

    # --- DB Only Mode ---
    if db_only_arg:
        logger.info("DB-only mode activated: Updating database entries.")
        if start_pod_arg is None or end_pod_arg is None:
             err_msg="DB-only mode requires --start-pod and --end-pod."
             logger.error(err_msg)
             operation_logger.log_pod_status(pod_id="db_only", status="failed", step="missing_pod_range", error=err_msg)
             return [{"identifier": "db_only", "status": "failed", "error_message": err_msg}]
        if not host_arg:
             err_msg="DB-only mode requires --host."
             logger.error(err_msg); operation_logger.log_pod_status(pod_id="db_only", status="failed", error=err_msg); return [{"identifier": "db_only", "status": "failed", "error_message": err_msg}]

        # --- THIS IS THE CORRECTED LOGIC ---
        # Construct the data dictionary with all optional metadata.
        data_for_db = {
            "tag": tag_arg,
            "course_name": course_arg,
            "vendor": vendor_arg,
            "pod_details": [],
            "start_date": start_date_arg,
            "end_date": end_date_arg,
            "trainer_name": trainer_name_arg,
            "apm_username": username_arg,
            "apm_password": password_arg,
        }

        for pod_num in range(start_pod_arg, end_pod_arg + 1):
            # Create a MINIMAL pod entry. Do NOT include prtg_url or poweron.
            # This prevents the update operation from overwriting existing values with defaults.
            pod_db_entry = {"pod_number": pod_num, "host": host_arg}
            data_for_db["pod_details"].append(pod_db_entry)
        
        try:
            update_database(data_for_db)
            logger.info("DB-only setup complete: Database updated.")
            operation_logger.log_pod_status(pod_id="db_only", status="skipped", step="db_only_mode")
            results = [{"identifier": str(pd["pod_number"]), "status": "skipped", "message": "DB Only"} for pd in data_for_db["pod_details"]]
            return results
        except Exception as db_err:
            logger.error(f"DB-only mode failed during database update: {db_err}", exc_info=True)
            operation_logger.log_pod_status(pod_id="db_only", status="failed", step="db_update_error", error=str(db_err))
            return [{"identifier": "db_only", "status": "failed", "error_message": str(db_err)}]

    # --- Prepare vCenter Connection (needed for perm, monitor, and normal setup) ---
    host_details = None
    service_instance = None
    needs_vcenter = perm_arg or monitor_only_arg or (not db_only_arg)

    if needs_vcenter:
        if not host_arg: # Should have been caught by validation already, but double-check
            err_msg = "--host is required for this operation."; logger.critical(err_msg); operation_logger.log_pod_status(pod_id="vcenter_prep", status="failed", error=err_msg); return [{"identifier": "vcenter_prep", "status": "failed", "error_message": err_msg}]
        host_details = get_host_by_name(host_arg)
        if not host_details:
            err_msg = f"Host details not found in configuration for '{host_arg}'."
            logger.critical(err_msg)
            operation_logger.log_pod_status(pod_id="host_fetch", status="failed", error=err_msg)
            return [{"identifier": "host_fetch", "status": "failed", "error_message": err_msg}]
        service_instance = get_vcenter_instance(host_details)
        if not service_instance:
            err_msg = f"vCenter connection failed for host '{host_arg}' ({host_details.get('vcenter')})."
            logger.critical(err_msg)
            operation_logger.log_pod_status(pod_id="vcenter_connect", status="failed", error=err_msg)
            return [{"identifier": "vcenter_connect", "status": "failed", "error_message": err_msg}]

    # --- Perm Only Mode (CheckPoint specific) ---
    if perm_arg:
        if vendor_arg.lower() == 'cp':
            logger.info("Perm-only mode: Running CheckPoint permissions setup.")
            # Check required range
            if start_pod_arg is None or end_pod_arg is None:
                err_msg="Perm-only mode requires --start-pod and --end-pod."
                logger.error(err_msg); operation_logger.log_pod_status(pod_id="perm_only", status="failed", error=err_msg); return [{"identifier": "perm_only", "status": "failed", "error_message": err_msg}]

            perm_success_count, perm_fail_count = 0, 0
            for pod in range(start_pod_arg, end_pod_arg + 1):
                pod_id_str = f"perm-pod-{pod}"
                perm_status = "success"; perm_step, perm_error = None, None
                try:
                    # Fetch config per pod for permissions
                    p_config = fetch_and_prepare_course_config(course_arg, pod=pod)
                    p_config.update({"host_fqdn": host_details["fqdn"], "pod_number": pod}) # Add necessary context
                    logger.info(f"Applying permissions for pod {pod}.")
                    # Ensure the perm_only_cp_pod function exists and works
                    checkpoint.perm_only_cp_pod(service_instance, p_config)
                    perm_success_count += 1
                except Exception as e:
                    perm_status, perm_step, perm_error = "failed", "perm_only_exception", str(e)
                    perm_fail_count += 1
                    logger.error(f"Error during perm-only mode for pod {pod}: {e}", exc_info=True)
                operation_logger.log_pod_status(pod_id=str(pod), status=perm_status, step=perm_step, error=perm_error)
                all_results.append({"identifier": pod_id_str, "status": perm_status, "error_message": perm_error})
            logger.info(f"Perm-only mode completed. Success: {perm_success_count}, Failed: {perm_fail_count}")
        else:
            err_msg = "Permission-only mode (--perm) is currently only supported for CheckPoint (cp)."
            logger.error(err_msg)
            operation_logger.log_pod_status(pod_id="perm_only", status="failed", error=err_msg)
            all_results.append({"identifier": "perm_only", "status": "failed", "error_message": err_msg})
        return all_results # Return results from perm-only mode

    # --- Monitor Only Mode ---
    if monitor_only_arg:
        logger.info("Monitor-only mode: Creating/updating monitoring entries.")
        data_acc = {"tag": tag_arg, "course_name": course_arg, "vendor": vendor_arg, "pod_details": []}
        mon_success_count, mon_fail_count = 0, 0
        # Course config should be loaded already, get vendor shortcode
        vs_code = course_config.get("vendor_shortcode")
        if not vs_code:
            err_msg = "Vendor shortcode missing in course config, cannot proceed with monitor-only."
            logger.error(err_msg); operation_logger.log_pod_status(pod_id="monitor_only", status="failed", error=err_msg); return [{"identifier": "monitor_only", "status": "failed", "error_message": err_msg}]


        if vs_code == "f5":
            # F5 Monitor-Only: Class Number is mandatory
            if class_number_arg is None:
                err_msg="F5 monitor-only mode requires --class_number."
                logger.error(err_msg); operation_logger.log_pod_status(pod_id="monitor_only", status="failed", error=err_msg); return [{"identifier": "monitor_only", "status": "failed", "error_message": err_msg}]

            # Handle F5 class monitor entry (always created/updated)
            class_id_str = f"class-{class_number_arg}"
            status, step, error = "success", None, None
            try:
                # Fetch config specific to the class
                cfg = fetch_and_prepare_course_config(course_arg, f5_class=class_number_arg)
                cfg.update({
                    "host_fqdn": host_details["fqdn"],
                    "class_number": class_number_arg,
                    "vendor_shortcode": vs_code,
                    "prtg_server": prtg_server_arg # Pass optional server preference
                    # Other necessary fields for add_monitor?
                })
                # Pass args_dict to update_monitor_and_database via orchestrator
                update_monitor_and_database(cfg, args_dict, data_acc, {"class_number": class_number_arg})
                mon_success_count += 1
            except Exception as e:
                status, step, error = "failed", "monitor_only_class_exception", str(e)
                mon_fail_count += 1
                logger.error(f"Error updating monitor/DB for F5 class {class_number_arg}: {e}", exc_info=True)
            operation_logger.log_pod_status(pod_id=class_id_str, status=status, step=step, error=error, class_id=class_number_arg)
            all_results.append({"identifier": class_id_str, "status": status, "error_message": error})

            # Handle F5 pod monitors *if* range is provided
            if start_pod_arg is not None and end_pod_arg is not None:
                for pod in range(start_pod_arg, end_pod_arg + 1):
                    pod_id_str = str(pod)
                    status, step, error = "success", None, None
                    try:
                        # Fetch config specific to the pod within the class
                        cfg = fetch_and_prepare_course_config(course_arg, pod=pod, f5_class=class_number_arg)
                        cfg.update({
                            "host_fqdn": host_details["fqdn"],
                            "class_number": class_number_arg,
                            "pod_number": pod,
                            "vendor_shortcode": vs_code,
                            "prtg_server": prtg_server_arg # Pass server preference
                        })
                        # Pass args_dict
                        update_monitor_and_database(cfg, args_dict, data_acc, {"class_number": class_number_arg})
                        mon_success_count += 1
                    except Exception as e:
                        status, step, error = "failed", "monitor_only_pod_exception", str(e)
                        mon_fail_count += 1
                        logger.error(f"Error updating monitor/DB for F5 pod {pod} (Class {class_number_arg}): {e}", exc_info=True)
                    operation_logger.log_pod_status(pod_id=pod_id_str, status=status, step=step, error=error, class_id=class_number_arg)
                    all_results.append({"identifier": pod_id_str, "status": status, "error_message": error})
            else:
                 logger.info("No pod range provided for F5 monitor-only mode, only class monitor processed.")

        else: # Non-F5 Monitor-Only: Range is mandatory
            if start_pod_arg is None or end_pod_arg is None:
                 err_msg="Monitor-only mode requires --start-pod and --end-pod for non-F5 vendors."
                 logger.error(err_msg); operation_logger.log_pod_status(pod_id="monitor_only", status="failed", error=err_msg); return [{"identifier": "monitor_only", "status": "failed", "error_message": err_msg}]

            for pod in range(start_pod_arg, end_pod_arg + 1):
                pod_id_str = str(pod)
                status, step, error = "success", None, None
                try:
                    # Fetch config specific to the pod
                    cfg = fetch_and_prepare_course_config(course_arg, pod=pod)
                    cfg.update({
                        "host_fqdn": host_details["fqdn"],
                        "pod_number": pod,
                        "vendor_shortcode": vs_code,
                         "prtg_server": prtg_server_arg # Pass server preference
                    })
                    # Pass args_dict
                    update_monitor_and_database(cfg, args_dict, data_acc)
                    mon_success_count += 1
                except Exception as e:
                    status, step, error = "failed", "monitor_only_exception", str(e)
                    mon_fail_count += 1
                    logger.error(f"Error updating monitor/DB for pod {pod}: {e}", exc_info=True)
                operation_logger.log_pod_status(pod_id=pod_id_str, status=status, step=step, error=error)
                all_results.append({"identifier": pod_id_str, "status": status, "error_message": error})

        logger.info(f"Monitor-only mode completed. Success: {mon_success_count}, Failed: {mon_fail_count}")
        return all_results # Return results from monitor-only mode

    # --- Normal Build Process ---
    # This section is reached only if not db_only, perm_only, or monitor_only
    log_target = f"pods {start_pod_arg}-{end_pod_arg}" if not is_f5_vendor else f"class {class_number_arg}" + (f" pods {start_pod_arg}-{end_pod_arg}" if start_pod_arg is not None else "")
    logger.info(f"Starting normal setup for course '{course_arg}' on host '{host_arg}' targeting {log_target}")

    # Pass the args_dict down to the vendor-specific setup orchestrator
    # The orchestrator will handle F5 vs non-F5 logic internally
    all_results = vendor_setup(
        service_instance,
        host_details,
        args_dict, # Pass the dictionary
        course_config,
        selected_components,
        operation_logger
    )
    logger.info(f"Setup process finished for course '{course_arg}'.")
    return all_results

# --- Modified teardown_environment ---
# Accepts args_dict instead of argparse.Namespace
def teardown_environment(args_dict: Dict[str, Any], operation_logger: OperationLogger) -> List[Dict[str, Any]]:
    """Handles the 'teardown' command logic using args_dict."""
    # --- Extract arguments ---
    course_arg = args_dict.get('course')
    vendor_arg = args_dict.get('vendor')
    host_arg = args_dict.get('host')
    tag_arg = args_dict.get('tag')
    start_pod_arg_str = args_dict.get('start_pod')
    start_pod_arg = int(start_pod_arg_str) if start_pod_arg_str is not None else None
    end_pod_arg_str = args_dict.get('end_pod')
    end_pod_arg = int(end_pod_arg_str) if end_pod_arg_str is not None else None
    class_number_arg_str = args_dict.get('class_number')
    class_number_arg = int(class_number_arg_str) if class_number_arg_str is not None else None
    db_only_arg = args_dict.get('db_only', False)
    monitor_only_arg = args_dict.get('monitor_only', False)
    # --- End Argument Extraction ---

    all_results = []
    course_config = None

    # Basic validation (Course/Vendor required by argparse)

    # Range/Class validation similar to setup, adapted for teardown
    is_f5_vendor = vendor_arg.lower() == 'f5'
    needs_range_validation = not db_only_arg and not monitor_only_arg

    if needs_range_validation:
        if is_f5_vendor and class_number_arg is None:
            err_msg = "--class_number required for F5 teardown."
            logger.critical(err_msg); operation_logger.log_pod_status(pod_id="arg_validation", status="failed", error=err_msg)
            return [{"identifier": "arg_validation", "status": "failed", "error_message": err_msg}]
        # Non-F5 teardown needs pod range for current implementation
        elif not is_f5_vendor and (start_pod_arg is None or end_pod_arg is None):
             err_msg = "--start-pod / --end-pod required for non-F5 teardown."
             logger.critical(err_msg); operation_logger.log_pod_status(pod_id="arg_validation", status="failed", error=err_msg)
             return [{"identifier": "arg_validation", "status": "failed", "error_message": err_msg}]
        # Pod range sanity check
        if start_pod_arg is not None and end_pod_arg is not None and start_pod_arg > end_pod_arg:
             err_msg = "Error: start-pod cannot be greater than end-pod."
             logger.critical(err_msg); operation_logger.log_pod_status(pod_id="arg_validation", status="failed", error=err_msg)
             return [{"identifier": "arg_validation", "status": "failed", "error_message": err_msg}]
        # Host required for non-db/monitor only teardown
        if not host_arg:
             err_msg = "--host is required for teardown."
             logger.critical(err_msg); operation_logger.log_pod_status(pod_id="arg_validation", status="failed", error=err_msg)
             return [{"identifier": "arg_validation", "status": "failed", "error_message": err_msg}]


    # Fetch course config (needed for vendor shortcode, course name consistency)
    # Skip fetch if course_arg == "?" (should not happen for teardown)
    if course_arg == "?":
         logger.error("Cannot teardown: Course '?' is not a valid target.")
         return [{"identifier": "arg_validation", "status": "failed", "error_message": "Course '?' invalid for teardown"}]

    try:
        course_config = fetch_and_prepare_course_config(course_arg)
    except ValueError as e:
        logger.critical(f"Configuration Error: {e}")
        operation_logger.log_pod_status(pod_id="config_fetch", status="failed", step="fetch_initial_config", error=str(e))
        return [{"identifier": "config_fetch", "status": "failed", "error_message": str(e)}]
    except Exception as e:
        logger.critical(f"Failed to fetch course config for teardown '{course_arg}': {e}", exc_info=True)
        operation_logger.log_pod_status(pod_id="config_fetch", status="failed", error=str(e))
        return [{"identifier": "config_fetch", "status": "failed", "error_message": str(e)}]

    vendor_shortcode = course_config.get("vendor_shortcode")
    course_name_from_config = course_config.get("course_name", course_arg) # Use config name for consistency

    # --- DB Only Teardown ---
    if db_only_arg:
        logger.info("DB-only teardown mode activated: Deleting database entries.")
        deleted_items = []
        delete_success = True
        try:
            if vendor_shortcode == "f5":
                if class_number_arg is None:
                    err_msg = "F5 DB-only teardown requires --class_number."; logger.error(err_msg); operation_logger.log_pod_status(pod_id="db_only", status="failed", error=err_msg); return [{"identifier": "db_only", "status": "failed", "error_message": err_msg}]
                # Delete the whole class entry
                delete_from_database(tag_arg, course_name=course_name_from_config, class_number=class_number_arg)
                deleted_items.append({"identifier": f"class-{class_number_arg}", "status": "skipped"})
                logger.info(f"DB entry deleted for F5 class {class_number_arg}, tag '{tag_arg}', course '{course_name_from_config}'.")
            else: # Non-F5
                if start_pod_arg is None or end_pod_arg is None:
                     err_msg = "DB-only teardown requires --start-pod and --end-pod for non-F5."; logger.error(err_msg); operation_logger.log_pod_status(pod_id="db_only", status="failed", error=err_msg); return [{"identifier": "db_only", "status": "failed", "error_message": err_msg}]
                for pod in range(start_pod_arg, end_pod_arg + 1):
                    delete_from_database(tag_arg, course_name=course_name_from_config, pod_number=pod)
                    deleted_items.append({"identifier": str(pod), "status": "skipped"})
                    logger.info(f"DB entry deleted for pod {pod}, tag '{tag_arg}', course '{course_name_from_config}'.")
        except Exception as db_err:
             logger.error(f"DB-only teardown failed during database deletion: {db_err}", exc_info=True)
             operation_logger.log_pod_status(pod_id="db_only", status="failed", step="db_delete_error", error=str(db_err))
             delete_success = False
             # Return failure status for all targeted items
             deleted_items = [{"identifier": f"class-{class_number_arg}" if is_f5_vendor else str(p), "status": "failed", "error_message": str(db_err)} for p in range(start_pod_arg or class_number_arg or 0, (end_pod_arg or class_number_arg or 0) + 1)]

        if delete_success:
             logger.info("DB-only teardown complete.")
             operation_logger.log_pod_status(pod_id="db_only", status="skipped", step="db_only_mode")
        return deleted_items

    # --- Monitor Only Teardown ---
    if monitor_only_arg:
        logger.info("Monitor-only teardown mode activated: Deleting monitors and DB entries.")
        # This requires fetching PRTG URLs from DB, then deleting monitor, then deleting DB entry.
        mon_deleted_items = []
        mon_delete_success = True
        try:
             with mongo_client() as client: # Need client for PRTGManager.delete_monitor
                if not client:
                    raise ConnectionError("Monitor-only teardown: DB connection failed.")

                if vendor_shortcode == "f5":
                    if class_number_arg is None: raise ValueError("F5 monitor-only teardown requires --class_number.")
                    # Delete class monitor
                    prtg_url_class = get_prtg_url(tag_arg, course_name_from_config, class_number=class_number_arg)
                    if prtg_url_class:
                         if PRTGManager.delete_monitor(prtg_url_class, client): logger.info(f"Deleted monitor for F5 class {class_number_arg}.")
                         else: logger.warning(f"Failed to delete monitor for F5 class {class_number_arg} (URL: {prtg_url_class}).")
                    # Delete F5 pod monitors if range provided
                    if start_pod_arg is not None and end_pod_arg is not None:
                        for pod in range(start_pod_arg, end_pod_arg + 1):
                             prtg_url_pod = get_prtg_url(tag_arg, course_name_from_config, pod_number=pod, class_number=class_number_arg)
                             if prtg_url_pod:
                                 if PRTGManager.delete_monitor(prtg_url_pod, client): logger.info(f"Deleted monitor for F5 pod {pod}.")
                                 else: logger.warning(f"Failed to delete monitor for F5 pod {pod} (URL: {prtg_url_pod}).")
                    # Finally, delete the whole class DB entry
                    delete_from_database(tag_arg, course_name=course_name_from_config, class_number=class_number_arg)
                    mon_deleted_items.append({"identifier": f"class-{class_number_arg}", "status": "skipped"})

                else: # Non-F5
                    if start_pod_arg is None or end_pod_arg is None: raise ValueError("Monitor-only teardown requires --start-pod/--end-pod for non-F5.")
                    for pod in range(start_pod_arg, end_pod_arg + 1):
                         prtg_url_pod = get_prtg_url(tag_arg, course_name_from_config, pod_number=pod)
                         if prtg_url_pod:
                             if PRTGManager.delete_monitor(prtg_url_pod, client): logger.info(f"Deleted monitor for pod {pod}.")
                             else: logger.warning(f"Failed to delete monitor for pod {pod} (URL: {prtg_url_pod}).")
                         # Delete DB entry for the pod
                         delete_from_database(tag_arg, course_name=course_name_from_config, pod_number=pod)
                         mon_deleted_items.append({"identifier": str(pod), "status": "skipped"})

        except Exception as mon_err:
             logger.error(f"Monitor-only teardown failed: {mon_err}", exc_info=True)
             operation_logger.log_pod_status(pod_id="monitor_only", status="failed", step="monitor_delete_error", error=str(mon_err))
             mon_delete_success = False
             mon_deleted_items = [{"identifier": f"class-{class_number_arg}" if is_f5_vendor else str(p), "status": "failed", "error_message": str(mon_err)} for p in range(start_pod_arg or class_number_arg or 0, (end_pod_arg or class_number_arg or 0) + 1)]

        if mon_delete_success:
            logger.info("Monitor-only teardown complete.")
            operation_logger.log_pod_status(pod_id="monitor_only", status="skipped", step="monitor_only_mode")
        return mon_deleted_items


    # --- Normal Teardown (Requires vCenter) ---
    host_details = get_host_by_name(host_arg)
    if not host_details:
        err_msg = f"Host details not found for '{host_arg}'."; logger.critical(err_msg); operation_logger.log_pod_status(pod_id="host_fetch", status="failed", error=err_msg); return [{"identifier": "host_fetch", "status": "failed", "error_message": err_msg}]
    service_instance = get_vcenter_instance(host_details)
    if not service_instance:
        err_msg = f"vCenter connection failed for host '{host_arg}' ({host_details.get('vcenter')})."; logger.critical(err_msg); operation_logger.log_pod_status(pod_id="vcenter_connect", status="failed", error=err_msg); return [{"identifier": "vcenter_connect", "status": "failed", "error_message": err_msg}]

    log_target = f"pods {start_pod_arg}-{end_pod_arg}" if not is_f5_vendor else f"class {class_number_arg}"
    logger.info(f"Starting normal teardown for course '{course_arg}' on host '{host_arg}' targeting {log_target}")

    # Pass the args_dict down to the vendor-specific teardown orchestrator
    all_results = vendor_teardown(
        service_instance,
        host_details,
        args_dict, # Pass the dictionary
        course_config,
        operation_logger
    )
    logger.info(f"Teardown process finished for course '{course_arg}'.")
    return all_results


# --- Modified manage_environment ---
# Accepts args_dict instead of argparse.Namespace
def manage_environment(args_dict: Dict[str, Any], operation_logger: OperationLogger) -> List[Dict[str, Any]]:
    """Handles the 'manage' command logic using args_dict."""
    # --- Extract arguments ---
    course_arg = args_dict.get('course')
    vendor_arg = args_dict.get('vendor')
    host_arg = args_dict.get('host')
    start_pod_arg_str = args_dict.get('start_pod')
    start_pod_arg = int(start_pod_arg_str) if start_pod_arg_str is not None else None
    end_pod_arg_str = args_dict.get('end_pod')
    end_pod_arg = int(end_pod_arg_str) if end_pod_arg_str is not None else None
    class_number_arg_str = args_dict.get('class_number')
    class_number_arg = int(class_number_arg_str) if class_number_arg_str is not None else None
    component_arg = args_dict.get('component')
    operation_arg = args_dict.get('operation') # Required arg from argparse
    thread_arg = int(args_dict.get('thread', 4)) # Use default from labbuild.py
    # --- End Argument Extraction ---

    all_results = []
    host_details, service_instance, course_config = None, None, None

    # Basic validation (Most required args checked by argparse)
    if operation_arg not in ['start', 'stop', 'reboot']:
         # This check is technically redundant if argparse choices are set correctly, but safe.
         err_msg = f"Invalid operation specified: {operation_arg}. Must be 'start', 'stop', or 'reboot'."
         logger.critical(err_msg)
         operation_logger.log_pod_status(pod_id="arg_validation", status="failed", error=err_msg)
         return [{"identifier": "arg_validation", "status": "failed", "error_message": err_msg}]

    # Range/Class validation
    is_f5_vendor = vendor_arg.lower() == 'f5'
    is_listing_components = component_arg == "?"

    if not is_listing_components: # Don't validate range/host if just listing components
        if is_f5_vendor and class_number_arg is None:
            err_msg = "--class_number required for F5 manage operations."
            logger.critical(err_msg); operation_logger.log_pod_status(pod_id="arg_validation", status="failed", error=err_msg); return [{"identifier": "arg_validation", "status": "failed", "error_message": err_msg}]
        elif not is_f5_vendor and (start_pod_arg is None or end_pod_arg is None):
            err_msg = "--start-pod / --end-pod required for non-F5 manage operations."
            logger.critical(err_msg); operation_logger.log_pod_status(pod_id="arg_validation", status="failed", error=err_msg); return [{"identifier": "arg_validation", "status": "failed", "error_message": err_msg}]
        if start_pod_arg is not None and end_pod_arg is not None and start_pod_arg > end_pod_arg:
            err_msg = "Error: start-pod cannot be greater than end-pod."
            logger.critical(err_msg); operation_logger.log_pod_status(pod_id="arg_validation", status="failed", error=err_msg); return [{"identifier": "arg_validation", "status": "failed", "error_message": err_msg}]
        if not host_arg:
            err_msg = "--host is required for manage operations."
            logger.critical(err_msg); operation_logger.log_pod_status(pod_id="arg_validation", status="failed", error=err_msg); return [{"identifier": "arg_validation", "status": "failed", "error_message": err_msg}]


    # --- Prerequisites: Connect to vCenter, Fetch Config ---
    try:
         host_details = get_host_by_name(host_arg)
         if not host_details: raise ValueError(f"Host details not found for '{host_arg}'.")
         service_instance = get_vcenter_instance(host_details)
         if not service_instance: raise ConnectionError(f"vCenter connection failed for host '{host_arg}'.")
         # Fetch config only if not listing components or course is not '?'
         if component_arg != "?" and course_arg != "?":
             course_config = fetch_and_prepare_course_config(course_arg)
         elif course_arg == "?":
             logger.warning("Manage command called with course='?'. Component listing expected.")
             # Return an empty success, as the component listing logic below will handle it
             return [{"identifier": "course_list_request", "status": "skipped", "message": "Course '?' invalid for manage"}]

    except ValueError as e: # Handle config not found or host not found
         err_msg = f"Prerequisite Error for manage: {e}"; logger.critical(err_msg)
         operation_logger.log_pod_status(pod_id="prereq_check", status="failed", error=err_msg)
         return [{"identifier": "prereq_check", "status": "failed", "error_message": err_msg}]
    except ConnectionError as e: # Handle vCenter connection failure
         err_msg = f"Prerequisite Error for manage: {e}"; logger.critical(err_msg)
         operation_logger.log_pod_status(pod_id="prereq_check", status="failed", error=err_msg)
         return [{"identifier": "prereq_check", "status": "failed", "error_message": err_msg}]
    except Exception as e: # Catch-all for other prereq errors
        err_msg = f"Unexpected prerequisite error for manage: {e}"; logger.critical(err_msg, exc_info=True)
        operation_logger.log_pod_status(pod_id="prereq_check", status="failed", error=err_msg)
        return [{"identifier": "prereq_check", "status": "failed", "error_message": err_msg}]


    # --- Handle Component Listing "?" ---
    if component_arg == "?":
        if not course_config: # Should have been loaded unless course was '?'
            logger.error("Cannot list components: Config not loaded."); operation_logger.log_pod_status(pod_id="component_list", status="failed", error="Config not loaded"); return [{"identifier": "component_list", "status": "failed", "error_message": "Config not loaded"}]
        try:
            comps = extract_components(course_config)
            component_list_str = "\nComponents for '{}':\n  - {}".format(course_arg, "\n  - ".join(comps))
            logger.info(component_list_str) # Log
            operation_logger.log_pod_status(pod_id="component_list", status="success", step="list_components")
            # Return special status for labbuild.py to handle
            return [{"identifier": "component_list", "status": COMPONENT_LIST_STATUS, "components": comps}]
        except Exception as e_extract:
             err_msg = f"Error extracting components for '{course_arg}': {e_extract}"; logger.error(err_msg, exc_info=True)
             operation_logger.log_pod_status(pod_id="component_list", status="failed", error=err_msg); return [{"identifier": "component_list", "status": "failed", "error_message": err_msg}]

    # --- Component Selection Validation ---
    selected_components = None
    if component_arg:
        if not course_config: return [{"identifier": "component_validation", "status": "failed", "error_message": "Config not loaded"}] # Should be loaded
        selected_components = [c.strip() for c in component_arg.split(",")]
        available_components = extract_components(course_config)
        invalid_components = [c for c in selected_components if c not in available_components]
        if invalid_components:
            err_msg = f"Invalid components: {', '.join(invalid_components)}. Available: {', '.join(available_components)}"; logger.error(err_msg)
            operation_logger.log_pod_status(pod_id="component_validation", status="failed", error=err_msg)
            return [{"identifier": "component_validation", "status": "failed", "error_message": err_msg}]

    # --- Execute Manage Operation ---
    futures = []
    logger.info(f"Dispatching VM operation '{operation_arg}' for target range. RunID: {operation_logger.run_id}")

    # Determine iteration range based on vendor
    iteration_target = []
    if is_f5_vendor:
        # F5 manage operations usually target pods within a class resource pool.
        # Class-level manage isn't typically done directly (manage individual VMs).
        # Require pod range for F5 manage as well for clarity.
        if start_pod_arg is None or end_pod_arg is None:
             err_msg = "--start-pod / --end-pod required for F5 manage operations (targets pods within class)."
             logger.error(err_msg); operation_logger.log_pod_status(pod_id="arg_validation", status="failed", error=err_msg); return [{"identifier": "arg_validation", "status": "failed", "error_message": err_msg}]
        iteration_target = range(start_pod_arg, end_pod_arg + 1)
    else: # Non-F5
        # Range already validated as required
        iteration_target = range(start_pod_arg, end_pod_arg + 1)


    with ThreadPoolExecutor(max_workers=thread_arg) as executor:
        for pod_num in iteration_target: # Iterate over determined pod range
            pod_id_str = str(pod_num)
            class_num_for_log = class_number_arg if is_f5_vendor else None
            try:
                # Fetch config per pod - needed to resolve component names to VM names
                pod_config_manage = fetch_and_prepare_course_config(course_arg, pod=pod_num, f5_class=class_num_for_log)
                # Add necessary context for vm_operations (like vendor code)
                pod_config_manage.update({
                    "host_fqdn": host_details["fqdn"], # Potentially useful context
                    "pod_number": pod_num,
                    "vendor_shortcode": vendor_arg # Crucial for determining RP name etc.
                })
                if class_num_for_log is not None:
                    pod_config_manage["class_number"] = class_num_for_log

                # Submit task to vm_operations
                # vm_operations.perform_vm_operations needs adaptation for args_dict
                # Assume it's adapted to take pod_config dictionary now
                future = executor.submit(vm_operations.perform_vm_operations,
                                         service_instance,
                                         pod_config_manage, # Pass the config dictionary
                                         operation_arg,
                                         selected_components)
                # Attach identifiers for result processing
                future.pod_number = pod_num
                future.class_number = class_num_for_log
                futures.append(future)

            except ValueError as e: # Handle config fetch/prepare errors per pod
                logger.error(f"Skipping manage task for pod {pod_num}: Config error: {e}")
                operation_logger.log_pod_status(pod_id=pod_id_str, status="failed", step="config_error", error=str(e), class_id=class_num_for_log)
                all_results.append({"identifier": pod_id_str, "status": "failed", "error_message": str(e)})
            except Exception as e: # Handle unexpected errors during task submission
                logger.error(f"Error submitting manage task for pod {pod_num}: {e}", exc_info=True)
                operation_logger.log_pod_status(pod_id=pod_id_str, status="failed", step="submit_task_error", error=str(e), class_id=class_num_for_log)
                all_results.append({"identifier": pod_id_str, "status": "failed", "error_message": str(e)})

    # Wait for results and process (wait_for_tasks should be fine)
    task_results = wait_for_tasks(futures, description=f"VM management ({operation_arg})")

    # Log results using OperationLogger
    for res_data in task_results:
        operation_logger.log_pod_status(
            pod_id=res_data["identifier"],
            status=res_data["status"],
            step=res_data["failed_step"],
            error=res_data["error_message"],
            class_id=res_data["class_identifier"]
        )

    all_results.extend(task_results) # Combine submission errors with task results
    logger.info(f"VM management ({operation_arg}) tasks submitted/completed.")
    return all_results<|MERGE_RESOLUTION|>--- conflicted
+++ resolved
@@ -35,13 +35,6 @@
 RED = '\033[91m'
 ENDC = '\033[0m'
 
-<<<<<<< HEAD
-def test_environment(args_dict, operation_logger=None):
-    """
-    Runs a test suite for a lab, by tag, by vendor, or by manual parameters.
-    MODIFIED: Now returns a flat list of all component test results.
-    """
-=======
 def test_environment(args_dict: Dict[str, Any], operation_logger: Optional[OperationLogger] = None) -> List[Dict[str, Any]]:
     """Runs a test suite for a lab, by tag, by vendor, or by manual parameters."""
     
@@ -135,7 +128,6 @@
 
         return [{"status": "completed_db_list"}]
 
->>>>>>> 9844519e
     thread_count = args_dict.get('thread', 10)
 
     # --- Mode 1: Vendor-wide test mode ---
